--- conflicted
+++ resolved
@@ -301,31 +301,21 @@
                 <artifactId>spring-boot-maven-plugin</artifactId>
                 <version>3.2.0</version>
             </plugin>
-<<<<<<< HEAD
             
             <!-- JaCoCo Maven Plugin for Code Coverage -->
-=======
->>>>>>> 4f841d66
             <plugin>
                 <groupId>org.jacoco</groupId>
                 <artifactId>jacoco-maven-plugin</artifactId>
                 <version>0.8.11</version>
                 <executions>
-<<<<<<< HEAD
                     <!-- Prepare agent for test execution -->
                     <execution>
                         <id>prepare-agent</id>
-=======
-                    <execution>
->>>>>>> 4f841d66
                         <goals>
                             <goal>prepare-agent</goal>
                         </goals>
                     </execution>
-<<<<<<< HEAD
                     <!-- Generate coverage report after tests -->
-=======
->>>>>>> 4f841d66
                     <execution>
                         <id>report</id>
                         <phase>test</phase>
@@ -333,7 +323,6 @@
                             <goal>report</goal>
                         </goals>
                     </execution>
-<<<<<<< HEAD
                     <!-- Check coverage thresholds -->
                     <execution>
                         <id>jacoco-check</id>
@@ -369,19 +358,6 @@
                         <!-- Exclude main application class -->
                         <exclude>**/RestaurantBookingApplication.class</exclude>
                     </excludes>
-=======
-                </executions>
-            </plugin>
-            <plugin>
-                <groupId>org.apache.maven.plugins</groupId>
-                <artifactId>maven-surefire-plugin</artifactId>
-                <configuration>
-                    <excludes>
-                        <exclude>**/RestaurantOwnerControllerWebMvcTest.java</exclude>
-                        <exclude>**/PaymentControllerWebMvcTest.java</exclude>
-                    </excludes>
-                    <testFailureIgnore>true</testFailureIgnore>
->>>>>>> 4f841d66
                 </configuration>
             </plugin>
         </plugins>
