--- conflicted
+++ resolved
@@ -136,55 +136,54 @@
             <artifactId>spring-boot-starter-websocket</artifactId>
         </dependency>
         
-<<<<<<< HEAD
+        <!-- Bucket4j for Rate Limiting -->
+        <dependency>
+            <groupId>com.github.vladimir-bukhtoyarov</groupId>
+            <artifactId>bucket4j-core</artifactId>
+            <version>7.6.0</version>
+        </dependency>
+        
+        <dependency>
+            <groupId>com.github.vladimir-bukhtoyarov</groupId>
+            <artifactId>bucket4j-jcache</artifactId>
+            <version>7.6.0</version>
+        </dependency>
+        
+        <dependency>
+            <groupId>javax.cache</groupId>
+            <artifactId>cache-api</artifactId>
+            <version>1.1.1</version>
+        </dependency>
+        
+        <dependency>
+            <groupId>org.ehcache</groupId>
+            <artifactId>ehcache</artifactId>
+            <version>3.10.8</version>
+        </dependency>
+        
+        <!-- AOP for rate limiting aspects -->
+        <dependency>
+            <groupId>org.springframework.boot</groupId>
+            <artifactId>spring-boot-starter-aop</artifactId>
+        </dependency>
+        
+        <!-- Caffeine Cache for rate limiting -->
+        <dependency>
+            <groupId>com.github.ben-manes.caffeine</groupId>
+            <artifactId>caffeine</artifactId>
+        </dependency>
+        
+        <!-- Spring Boot Cache Starter -->
+        <dependency>
+            <groupId>org.springframework.boot</groupId>
+            <artifactId>spring-boot-starter-cache</artifactId>
+        </dependency>
+        
         <!-- Cloudinary for Image Management -->
         <dependency>
             <groupId>com.cloudinary</groupId>
             <artifactId>cloudinary-http44</artifactId>
             <version>1.36.0</version>
-=======
-        <!-- Bucket4j for Rate Limiting -->
-        <dependency>
-            <groupId>com.github.vladimir-bukhtoyarov</groupId>
-            <artifactId>bucket4j-core</artifactId>
-            <version>7.6.0</version>
-        </dependency>
-        
-        <dependency>
-            <groupId>com.github.vladimir-bukhtoyarov</groupId>
-            <artifactId>bucket4j-jcache</artifactId>
-            <version>7.6.0</version>
-        </dependency>
-        
-        <dependency>
-            <groupId>javax.cache</groupId>
-            <artifactId>cache-api</artifactId>
-            <version>1.1.1</version>
-        </dependency>
-        
-        <dependency>
-            <groupId>org.ehcache</groupId>
-            <artifactId>ehcache</artifactId>
-            <version>3.10.8</version>
-        </dependency>
-        
-        <!-- AOP for rate limiting aspects -->
-        <dependency>
-            <groupId>org.springframework.boot</groupId>
-            <artifactId>spring-boot-starter-aop</artifactId>
-        </dependency>
-        
-        <!-- Caffeine Cache for rate limiting -->
-        <dependency>
-            <groupId>com.github.ben-manes.caffeine</groupId>
-            <artifactId>caffeine</artifactId>
-        </dependency>
-        
-        <!-- Spring Boot Cache Starter -->
-        <dependency>
-            <groupId>org.springframework.boot</groupId>
-            <artifactId>spring-boot-starter-cache</artifactId>
->>>>>>> 00e9b63e
         </dependency>
     </dependencies>
     
