package com.example.booking.repository;

import com.example.booking.domain.Booking;
import com.example.booking.domain.BookingStatus;
import com.example.booking.domain.Customer;
import org.springframework.data.jpa.repository.JpaRepository;
import org.springframework.data.jpa.repository.Query;
import org.springframework.data.repository.query.Param;
import org.springframework.stereotype.Repository;
import java.time.LocalDateTime;
import java.util.List;

@Repository
public interface BookingRepository extends JpaRepository<Booking, Integer> {
    
       List<Booking> findByCustomerOrderByBookingTimeDesc(Customer customer);
    
    List<Booking> findByStatus(BookingStatus status);
    
    List<Booking> findByStatusIn(List<BookingStatus> statuses);
    
    @Query("SELECT b FROM Booking b " +
                  "WHERE b.customer = :customer " +
           "AND b.status IN ('PENDING', 'CONFIRMED') " +
           "ORDER BY b.bookingTime ASC")
    List<Booking> findActiveBookingsByCustomer(@Param("customer") Customer customer);

    long countByBookingTimeBetween(LocalDateTime startDate, LocalDateTime endDate);
    

<<<<<<< HEAD
    long countByStatus(com.example.booking.common.enums.BookingStatus status);

    long countByStatusAndBookingTimeBetween(com.example.booking.common.enums.BookingStatus status, LocalDateTime startDate, LocalDateTime endDate);

    List<Booking> findByCustomerIdAndStatusIn(UUID customerId, List<com.example.booking.common.enums.BookingStatus> statuses);
=======
    long countByStatus(BookingStatus status);

    long countByStatusAndBookingTimeBetween(BookingStatus status, LocalDateTime startDate, LocalDateTime endDate);
>>>>>>> 6e57501e

    List<Booking> findByCustomerAndStatusIn(Customer customer, List<BookingStatus> statuses);

    @Query("SELECT CAST(b.bookingTime AS date) as bookingDate, COUNT(b) as bookingCount " +
                  "FROM Booking b " +
                  "WHERE b.bookingTime BETWEEN :startDate AND :endDate " +
                  "GROUP BY CAST(b.bookingTime AS date) " +
                  "ORDER BY bookingDate")
    List<Object[]> findDailyBookingStats(@Param("startDate") LocalDateTime startDate,
                  @Param("endDate") LocalDateTime endDate);
} <|MERGE_RESOLUTION|>--- conflicted
+++ resolved
@@ -28,17 +28,9 @@
     long countByBookingTimeBetween(LocalDateTime startDate, LocalDateTime endDate);
     
 
-<<<<<<< HEAD
-    long countByStatus(com.example.booking.common.enums.BookingStatus status);
-
-    long countByStatusAndBookingTimeBetween(com.example.booking.common.enums.BookingStatus status, LocalDateTime startDate, LocalDateTime endDate);
-
-    List<Booking> findByCustomerIdAndStatusIn(UUID customerId, List<com.example.booking.common.enums.BookingStatus> statuses);
-=======
     long countByStatus(BookingStatus status);
 
     long countByStatusAndBookingTimeBetween(BookingStatus status, LocalDateTime startDate, LocalDateTime endDate);
->>>>>>> 6e57501e
 
     List<Booking> findByCustomerAndStatusIn(Customer customer, List<BookingStatus> statuses);
 
