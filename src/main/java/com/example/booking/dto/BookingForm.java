--- conflicted
+++ resolved
@@ -96,14 +96,14 @@
         this.note = note;
     }
 
-<<<<<<< HEAD
+
     public String getVoucherCode() {
         return voucherCode;
     }
 
     public void setVoucherCode(String voucherCode) {
         this.voucherCode = voucherCode;
-=======
+
     public String getDishIds() {
         return dishIds;
     }
@@ -118,6 +118,6 @@
 
     public void setServiceIds(String serviceIds) {
         this.serviceIds = serviceIds;
->>>>>>> 71b2ab66
+
     }
 } 