package com.example.booking.domain;

import java.math.BigDecimal;
import java.time.LocalDate;
import java.time.LocalDateTime;
import java.util.List;

import jakarta.persistence.CascadeType;
import jakarta.persistence.Column;
import jakarta.persistence.Entity;
import jakarta.persistence.EnumType;
import jakarta.persistence.Enumerated;
import jakarta.persistence.FetchType;
import jakarta.persistence.GeneratedValue;
import jakarta.persistence.GenerationType;
import jakarta.persistence.Id;
import jakarta.persistence.JoinColumn;
import jakarta.persistence.ManyToOne;
import jakarta.persistence.OneToMany;
import jakarta.persistence.Table;
import jakarta.validation.constraints.DecimalMin;
import jakarta.validation.constraints.Min;
import jakarta.validation.constraints.NotBlank;
import jakarta.validation.constraints.Size;

@Entity
@Table(name = "voucher")
public class Voucher {
    
    @Id
    @GeneratedValue(strategy = GenerationType.IDENTITY)
    @Column(name = "voucher_id")
    private Integer voucherId;
    
<<<<<<< HEAD
    @Column(name = "code", nullable = false, columnDefinition = "citext")
=======
    @Column(name = "code", nullable = false, unique = true, columnDefinition = "citext")
>>>>>>> 71b2ab66
    @NotBlank(message = "Mã voucher không được để trống")
    @Size(max = 50, message = "Mã voucher không được quá 50 ký tự")
    private String code;
    
    @Column(name = "description")
    @Size(max = 255, message = "Mô tả không được quá 255 ký tự")
    private String description;
    
    @Enumerated(EnumType.STRING)
    @Column(name = "discount_type", nullable = false)
    private DiscountType discountType;
    
    @Column(name = "discount_value", precision = 18, scale = 2, nullable = false)
    @DecimalMin(value = "0.0", message = "Giá trị giảm giá không được âm")
    private BigDecimal discountValue;
    
    @Column(name = "start_date")
    private LocalDate startDate;
    
    @Column(name = "end_date")
    private LocalDate endDate;
    
    @Column(name = "global_usage_limit")
    private Integer globalUsageLimit;
    
    @Column(name = "per_customer_limit", nullable = false)
    @Min(value = 1, message = "Giới hạn sử dụng mỗi khách tối thiểu là 1")
    private Integer perCustomerLimit = 1;
    
    @Column(name = "min_order_amount", precision = 18, scale = 2)
    private BigDecimal minOrderAmount;
    
    @Column(name = "max_discount_amount", precision = 18, scale = 2)
    private BigDecimal maxDiscountAmount;
    
    @ManyToOne(fetch = FetchType.LAZY)
    @JoinColumn(name = "created_by_user", nullable = false)
    private User createdByUser;
    
    @ManyToOne(fetch = FetchType.LAZY)
    @JoinColumn(name = "restaurant_id")
    private RestaurantProfile restaurant;
    
    @Enumerated(EnumType.STRING)
    @Column(name = "status", nullable = false)
    private VoucherStatus status = VoucherStatus.ACTIVE;
    
    @Column(name = "created_at", nullable = false)
    private LocalDateTime createdAt;
    
    @OneToMany(mappedBy = "voucher", cascade = CascadeType.ALL, fetch = FetchType.LAZY)
    private List<CustomerVoucher> customerVouchers;
    
    @OneToMany(mappedBy = "voucher", cascade = CascadeType.ALL, fetch = FetchType.LAZY)
    private List<VoucherRedemption> redemptions;
    
    // Constructors
    public Voucher() {
        this.createdAt = LocalDateTime.now();
    }
    
    public Voucher(String code, String description, DiscountType discountType, 
                   BigDecimal discountValue, LocalDate startDate, LocalDate endDate, 
                   Integer globalUsageLimit, Integer perCustomerLimit, User createdByUser, 
                   RestaurantProfile restaurant) {
        this();
        this.code = code;
        this.description = description;
        this.discountType = discountType;
        this.discountValue = discountValue;
        this.startDate = startDate;
        this.endDate = endDate;
        this.globalUsageLimit = globalUsageLimit;
        this.perCustomerLimit = perCustomerLimit;
        this.createdByUser = createdByUser;
        this.restaurant = restaurant;
    }
    
    // Getters and Setters
    public Integer getVoucherId() {
        return voucherId;
    }
    
    public void setVoucherId(Integer voucherId) {
        this.voucherId = voucherId;
    }
    
    public String getCode() {
        return code;
    }
    
    public void setCode(String code) {
        this.code = code;
    }
    
    public String getDescription() {
        return description;
    }
    
    public void setDescription(String description) {
        this.description = description;
    }
    
    public DiscountType getDiscountType() {
        return discountType;
    }
    
    public void setDiscountType(DiscountType discountType) {
        this.discountType = discountType;
    }
    
    public BigDecimal getDiscountValue() {
        return discountValue;
    }
    
    public void setDiscountValue(BigDecimal discountValue) {
        this.discountValue = discountValue;
    }
    
    public LocalDate getStartDate() {
        return startDate;
    }
    
    public void setStartDate(LocalDate startDate) {
        this.startDate = startDate;
    }
    
    public LocalDate getEndDate() {
        return endDate;
    }
    
    public void setEndDate(LocalDate endDate) {
        this.endDate = endDate;
    }
    
    public Integer getGlobalUsageLimit() {
        return globalUsageLimit;
    }
    
    public void setGlobalUsageLimit(Integer globalUsageLimit) {
        this.globalUsageLimit = globalUsageLimit;
    }
    
    public Integer getPerCustomerLimit() {
        return perCustomerLimit;
    }
    
    public void setPerCustomerLimit(Integer perCustomerLimit) {
        this.perCustomerLimit = perCustomerLimit;
    }
    
    public BigDecimal getMinOrderAmount() {
        return minOrderAmount;
    }
    
    public void setMinOrderAmount(BigDecimal minOrderAmount) {
        this.minOrderAmount = minOrderAmount;
    }
    
    public BigDecimal getMaxDiscountAmount() {
        return maxDiscountAmount;
    }
    
    public void setMaxDiscountAmount(BigDecimal maxDiscountAmount) {
        this.maxDiscountAmount = maxDiscountAmount;
    }
    
    public User getCreatedByUser() {
        return createdByUser;
    }
    
    public void setCreatedByUser(User createdByUser) {
        this.createdByUser = createdByUser;
    }
    
    public RestaurantProfile getRestaurant() {
        return restaurant;
    }
    
    public void setRestaurant(RestaurantProfile restaurant) {
        this.restaurant = restaurant;
    }
    
    public VoucherStatus getStatus() {
        return status;
    }
    
    public void setStatus(VoucherStatus status) {
        this.status = status;
    }
    
    public LocalDateTime getCreatedAt() {
        return createdAt;
    }
    
    public void setCreatedAt(LocalDateTime createdAt) {
        this.createdAt = createdAt;
    }
    
    public List<CustomerVoucher> getCustomerVouchers() {
        return customerVouchers;
    }
    
    public void setCustomerVouchers(List<CustomerVoucher> customerVouchers) {
        this.customerVouchers = customerVouchers;
    }
    
    public List<VoucherRedemption> getRedemptions() {
        return redemptions;
    }
    
    public void setRedemptions(List<VoucherRedemption> redemptions) {
        this.redemptions = redemptions;
    }
    
    // Helper methods
    public boolean isValid() {
        LocalDate now = LocalDate.now();
        return status == VoucherStatus.ACTIVE && 
               (startDate == null || !now.isBefore(startDate)) &&
               (endDate == null || !now.isAfter(endDate));
    }
    
    public boolean isGlobalVoucher() {
        return restaurant == null;
    }
    
    public boolean isRestaurantVoucher() {
        return restaurant != null;
    }
    
    public boolean isAssignedVoucher() {
        return customerVouchers != null && !customerVouchers.isEmpty();
    }
}<|MERGE_RESOLUTION|>--- conflicted
+++ resolved
@@ -31,12 +31,9 @@
     @GeneratedValue(strategy = GenerationType.IDENTITY)
     @Column(name = "voucher_id")
     private Integer voucherId;
-    
-<<<<<<< HEAD
+
     @Column(name = "code", nullable = false, columnDefinition = "citext")
-=======
-    @Column(name = "code", nullable = false, unique = true, columnDefinition = "citext")
->>>>>>> 71b2ab66
+
     @NotBlank(message = "Mã voucher không được để trống")
     @Size(max = 50, message = "Mã voucher không được quá 50 ký tự")
     private String code;
