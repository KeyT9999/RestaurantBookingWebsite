package com.example.booking.web.controller;

import java.text.NumberFormat;
import java.util.ArrayList;
import java.util.Collections;
import java.util.LinkedHashMap;
import java.util.List;
import java.util.Locale;
import java.util.Map;
import java.util.Optional;
import java.util.UUID;
import java.util.stream.Collectors;

import org.slf4j.Logger;
import org.slf4j.LoggerFactory;
import org.springframework.beans.factory.annotation.Autowired;
import org.springframework.data.domain.Page;
import org.springframework.data.domain.PageRequest;
import org.springframework.data.domain.Pageable;
import org.springframework.data.domain.Sort;
import org.springframework.security.core.Authentication;
import org.springframework.security.core.GrantedAuthority;
import org.springframework.stereotype.Controller;
import org.springframework.ui.Model;
import org.springframework.web.bind.annotation.GetMapping;
import org.springframework.web.bind.annotation.PathVariable;
import org.springframework.web.bind.annotation.RequestParam;

import com.example.booking.domain.Customer;
import com.example.booking.domain.Dish;
import com.example.booking.domain.RestaurantMedia;
import com.example.booking.domain.RestaurantProfile;
import com.example.booking.domain.RestaurantTable;
import com.example.booking.domain.User;
import com.example.booking.dto.DishWithImageDto;
import com.example.booking.dto.PopularRestaurantDto;
import com.example.booking.dto.ReviewDto;
import com.example.booking.dto.ReviewForm;
import com.example.booking.dto.ReviewStatisticsDto;
import com.example.booking.repository.RestaurantMediaRepository;
import com.example.booking.service.CustomerService;
import com.example.booking.service.NotificationService;
<<<<<<< HEAD
import com.example.booking.repository.RestaurantMediaRepository;
=======
import com.example.booking.service.RestaurantManagementService;
import com.example.booking.service.RestaurantOwnerService;
import com.example.booking.service.ReviewService;
import com.example.booking.service.SimpleUserService;
import com.example.booking.util.CityGeoResolver;
>>>>>>> 070e1d4f

/**
 * Controller for handling home page and static pages
 */
@Controller
public class HomeController {
    
    private static final Logger log = LoggerFactory.getLogger(HomeController.class);
    
    private static final int DEFAULT_TOP_RESTAURANTS_COUNT = 3;
    
    private static final String[] POPULAR_CARD_GRADIENTS = {
            "linear-gradient(135deg, #667eea 0%, #764ba2 100%)",
            "linear-gradient(135deg, #43cea2 0%, #185a9d 100%)",
            "linear-gradient(135deg, #ff758c 0%, #ff7eb3 100%)",
            "linear-gradient(135deg, #f9d423 0%, #ff4e50 100%)"
    };
    
    @Autowired
    private RestaurantOwnerService restaurantOwnerService;
    
    @Autowired
    private RestaurantManagementService restaurantService;
    
    @Autowired
    private CustomerService customerService;

    @Autowired
    private ReviewService reviewService;

    @Autowired
    private RestaurantMediaRepository restaurantMediaRepository;
    
    @Autowired
    private NotificationService notificationService;
<<<<<<< HEAD
=======
    
    @Autowired
    private SimpleUserService userService;
    
    private final CityGeoResolver cityGeoResolver = new CityGeoResolver();
>>>>>>> 070e1d4f

    /**
     * Home page - main landing page
     * Shows home page for all users, with additional options for authenticated users
     */
    @GetMapping("/")
    public String home(
            @RequestParam(required = false) String search,
            @RequestParam(required = false) String cuisineType,
            @RequestParam(required = false) String priceRange,
            Model model, 
            Authentication authentication) {
        // Add any model attributes needed for home page
        model.addAttribute("pageTitle", "Book Eat - Đặt bàn online, giữ chỗ ngay");
        
        // Set active navigation
        model.addAttribute("activeNav", "home");
        
        // Pass search parameters to template for form persistence
        model.addAttribute("search", search);
        model.addAttribute("cuisineType", cuisineType);
        model.addAttribute("priceRange", priceRange);
        
        // Add user role information for conditional display
        if (authentication != null && authentication.isAuthenticated()) {
            for (GrantedAuthority authority : authentication.getAuthorities()) {
                String role = authority.getAuthority();
                if ("ROLE_ADMIN".equals(role)) {
                    model.addAttribute("userRole", "ADMIN");
                    break;
                } else if ("ROLE_RESTAURANT_OWNER".equals(role)) {
                    model.addAttribute("userRole", "RESTAURANT_OWNER");
                    break;
                }
            }
            
            // Add notification count for authenticated users
            try {
                User user = getUserFromAuthentication(authentication);
                if (user != null) {
                    long unreadCount = notificationService.countUnreadByUserId(user.getId());
                    model.addAttribute("unreadCount", unreadCount);
                } else {
                    model.addAttribute("unreadCount", 0L);
                }
            } catch (Exception e) {
                System.err.println("Error loading notification count: " + e.getMessage());
                model.addAttribute("unreadCount", 0L);
            }
        }

        // Popular restaurants for home page - với exception handling và fallback
        List<PopularRestaurantDto> popularRestaurants = loadPopularRestaurants();
        model.addAttribute("popularRestaurants", popularRestaurants);
        
        return "public/home";
    }
    
    /**
     * Load popular restaurants với fallback mechanism và prioritize specific restaurants
     * Ưu tiên: Thai Market Restaurant và Danh Restaurant -> findTopRatedRestaurants -> findApprovedRestaurantsSimple -> empty list
     */
    private List<PopularRestaurantDto> loadPopularRestaurants() {
        try {
            // Step 1: Tìm và prioritize 2 nhà hàng cụ thể
            List<RestaurantProfile> prioritizedRestaurants = new ArrayList<>();
            
            // Tìm "Thai Market Restaurant"
            List<RestaurantProfile> thaiMarket = restaurantService.findRestaurantsByName("Thai Market Restaurant");
            if (!thaiMarket.isEmpty()) {
                prioritizedRestaurants.add(thaiMarket.get(0));
                log.debug("Found Thai Market Restaurant: {}", thaiMarket.get(0).getRestaurantId());
            }
            
            // Tìm "Danh Restaurant"
            List<RestaurantProfile> danhRestaurant = restaurantService.findRestaurantsByName("Danh Restaurant");
            if (!danhRestaurant.isEmpty()) {
                prioritizedRestaurants.add(danhRestaurant.get(0));
                log.debug("Found Danh Restaurant: {}", danhRestaurant.get(0).getRestaurantId());
            }
            
            // Step 2: Nếu đã có 2 nhà hàng, chỉ cần thêm 1 nhà hàng nữa
            if (prioritizedRestaurants.size() >= 2) {
                // Lấy thêm nhà hàng khác để đủ 3
                List<RestaurantProfile> additionalRestaurants = restaurantService.findTopRatedRestaurants(DEFAULT_TOP_RESTAURANTS_COUNT + 5);
                if (additionalRestaurants != null) {
                    for (RestaurantProfile restaurant : additionalRestaurants) {
                        // Chỉ thêm nhà hàng chưa có trong list
                        if (!prioritizedRestaurants.contains(restaurant) && 
                            !prioritizedRestaurants.stream().anyMatch(r -> r.getRestaurantId().equals(restaurant.getRestaurantId()))) {
                            prioritizedRestaurants.add(restaurant);
                            if (prioritizedRestaurants.size() >= DEFAULT_TOP_RESTAURANTS_COUNT) {
                                break;
                            }
                        }
                    }
                }
                
                // Nếu vẫn chưa đủ, dùng fallback
                if (prioritizedRestaurants.size() < DEFAULT_TOP_RESTAURANTS_COUNT) {
                    List<RestaurantProfile> approvedRestaurants = restaurantService.findApprovedRestaurantsSimple(DEFAULT_TOP_RESTAURANTS_COUNT + 5);
                    if (approvedRestaurants != null) {
                        for (RestaurantProfile restaurant : approvedRestaurants) {
                            if (!prioritizedRestaurants.contains(restaurant) && 
                                !prioritizedRestaurants.stream().anyMatch(r -> r.getRestaurantId().equals(restaurant.getRestaurantId()))) {
                                prioritizedRestaurants.add(restaurant);
                                if (prioritizedRestaurants.size() >= DEFAULT_TOP_RESTAURANTS_COUNT) {
                                    break;
                                }
                            }
                        }
                    }
                }
                
                // Giới hạn chỉ 3 nhà hàng
                if (prioritizedRestaurants.size() > DEFAULT_TOP_RESTAURANTS_COUNT) {
                    prioritizedRestaurants = prioritizedRestaurants.subList(0, DEFAULT_TOP_RESTAURANTS_COUNT);
                }
                
                log.info("Loaded {} prioritized restaurants (including Thai Market and Danh Restaurant)", prioritizedRestaurants.size());
                return buildPopularRestaurantCards(prioritizedRestaurants);
            }
            
            // Step 3: Nếu không tìm thấy đủ 2 nhà hàng cụ thể, fallback về logic cũ
            log.debug("Could not find both prioritized restaurants, falling back to top-rated query");
            List<RestaurantProfile> topRestaurants = restaurantService.findTopRatedRestaurants(DEFAULT_TOP_RESTAURANTS_COUNT);
            
            if (topRestaurants != null && !topRestaurants.isEmpty()) {
                // Nếu có 1 trong 2 nhà hàng cụ thể, thêm vào đầu danh sách
                if (!prioritizedRestaurants.isEmpty()) {
                    for (RestaurantProfile prioritized : prioritizedRestaurants) {
                        topRestaurants.removeIf(r -> r.getRestaurantId().equals(prioritized.getRestaurantId()));
                        topRestaurants.add(0, prioritized);
                    }
                    if (topRestaurants.size() > DEFAULT_TOP_RESTAURANTS_COUNT) {
                        topRestaurants = topRestaurants.subList(0, DEFAULT_TOP_RESTAURANTS_COUNT);
                    }
                }
                
                log.debug("Successfully loaded {} top-rated restaurants", topRestaurants.size());
                return buildPopularRestaurantCards(topRestaurants);
            }
            
            // Fallback: get any approved restaurants (simple query, no complex calculations)
            log.warn("No top-rated restaurants found, falling back to simple approved restaurants query");
            List<RestaurantProfile> approvedRestaurants = restaurantService.findApprovedRestaurantsSimple(DEFAULT_TOP_RESTAURANTS_COUNT);
            
            if (approvedRestaurants != null && !approvedRestaurants.isEmpty()) {
                // Nếu có 1 trong 2 nhà hàng cụ thể, thêm vào đầu danh sách
                if (!prioritizedRestaurants.isEmpty()) {
                    for (RestaurantProfile prioritized : prioritizedRestaurants) {
                        approvedRestaurants.removeIf(r -> r.getRestaurantId().equals(prioritized.getRestaurantId()));
                        approvedRestaurants.add(0, prioritized);
                    }
                    if (approvedRestaurants.size() > DEFAULT_TOP_RESTAURANTS_COUNT) {
                        approvedRestaurants = approvedRestaurants.subList(0, DEFAULT_TOP_RESTAURANTS_COUNT);
                    }
                }
                
                log.info("Loaded {} approved restaurants as fallback", approvedRestaurants.size());
                return buildPopularRestaurantCards(approvedRestaurants);
            }
            
            log.warn("No approved restaurants found in database");
            return Collections.emptyList();
            
        } catch (Exception e) {
            log.error("Error loading popular restaurants, attempting fallback: {}", e.getMessage(), e);
            
            // Final fallback: try simple query even if top-rated failed
            try {
                List<RestaurantProfile> approvedRestaurants = restaurantService.findApprovedRestaurantsSimple(DEFAULT_TOP_RESTAURANTS_COUNT);
                if (approvedRestaurants != null && !approvedRestaurants.isEmpty()) {
                    log.info("Fallback successful: loaded {} approved restaurants", approvedRestaurants.size());
                    return buildPopularRestaurantCards(approvedRestaurants);
                }
            } catch (Exception fallbackException) {
                log.error("Fallback also failed: {}", fallbackException.getMessage(), fallbackException);
            }
            
            // Return empty list to prevent page crash
            return Collections.emptyList();
        }
    }
    
    private List<PopularRestaurantDto> buildPopularRestaurantCards(List<RestaurantProfile> restaurants) {
        if (restaurants == null || restaurants.isEmpty()) {
            return Collections.emptyList();
        }

        // Filter out null restaurants để tránh NPE
        List<RestaurantProfile> validRestaurants = restaurants.stream()
                .filter(r -> r != null && r.getRestaurantId() != null)
                .collect(Collectors.toList());
        
        if (validRestaurants.isEmpty()) {
            return Collections.emptyList();
        }

        // Safe query với null checks
        Map<Integer, String> coverMap = Collections.emptyMap();
        try {
            List<RestaurantMedia> coverMedia = restaurantMediaRepository.findByRestaurantsAndType(validRestaurants, "cover");
            if (coverMedia != null && !coverMedia.isEmpty()) {
                coverMap = coverMedia.stream()
                        .filter(media -> media != null && media.getRestaurant() != null && media.getUrl() != null)
                        .collect(Collectors.toMap(
                                media -> media.getRestaurant().getRestaurantId(),
                                RestaurantMedia::getUrl,
                                (existing, ignored) -> existing,
                                LinkedHashMap::new));
            }
        } catch (Exception e) {
            log.warn("Error loading cover media, continuing without images: {}", e.getMessage());
            // Continue without cover images
        }

        List<PopularRestaurantDto> cards = new ArrayList<>();
        for (int i = 0; i < validRestaurants.size(); i++) {
            RestaurantProfile restaurant = validRestaurants.get(i);
            
            // Safe access với null checks
            Integer restaurantId = restaurant.getRestaurantId();
            String restaurantName = restaurant.getRestaurantName() != null ? restaurant.getRestaurantName() : "Nhà hàng";
            String cuisineType = restaurant.getCuisineType() != null ? restaurant.getCuisineType() : "";
            String address = restaurant.getAddress() != null ? restaurant.getAddress() : "";
            
            // Try to get review statistics, but don't fail if it errors
            ReviewStatisticsDto statistics = null;
            try {
                if (restaurantId != null) {
                    statistics = reviewService.getRestaurantReviewStatistics(restaurantId);
                }
            } catch (Exception ex) {
                log.debug("Unable to load review statistics for restaurant {}: {}", restaurantId, ex.getMessage());
            }

            double averageRating = statistics != null ? statistics.getAverageRating() : 
                                   (restaurant.getAverageRating() > 0 ? restaurant.getAverageRating() : 0.0);
            int reviewCount = statistics != null ? statistics.getTotalReviews() : restaurant.getReviewCount();
            
            // Get cover image URL safely
            String coverImageUrl = coverMap.get(restaurantId);
            String gradient = POPULAR_CARD_GRADIENTS[i % POPULAR_CARD_GRADIENTS.length];

            cards.add(new PopularRestaurantDto(
                    restaurantId,
                    restaurantName,
                    cuisineType,
                    address,
                    averageRating,
                    reviewCount,
                    resolvePriceLabel(restaurant),
                    resolveBadge(i, reviewCount),
                    coverImageUrl,
                    gradient
            ));
        }

        return cards;
    }

    private String resolveBadge(int index, int reviewCount) {
        if (index == 0) {
            return "Top Rated";
        }
        if (index == 1) {
            return "Khách yêu thích";
        }
        if (index == 2) {
            return "Được đặt nhiều";
        }
        return reviewCount >= 10 ? "Yêu thích" : null;
    }

    private String resolvePriceLabel(RestaurantProfile restaurant) {
        if (restaurant.getAveragePrice() == null) {
            return "Giá đang cập nhật";
        }
        NumberFormat currencyFormat = NumberFormat.getCurrencyInstance(new Locale("vi", "VN"));
        currencyFormat.setMaximumFractionDigits(0);
        currencyFormat.setMinimumFractionDigits(0);
        return currencyFormat.format(restaurant.getAveragePrice());
    }
    
    
    /**
     * Restaurants listing page with filtering and sorting
     */
    @GetMapping("/restaurants")
    public String restaurants(
            @RequestParam(defaultValue = "0") int page,
            @RequestParam(defaultValue = "12") int size,
            @RequestParam(defaultValue = "restaurantName") String sortBy,
            @RequestParam(defaultValue = "asc") String sortDir,
            @RequestParam(required = false) String search,
            @RequestParam(required = false) String cuisineType,
            @RequestParam(required = false) String priceRange,
            @RequestParam(required = false) String ratingFilter,
            @RequestParam(required = false) Double latitude,
            @RequestParam(required = false) Double longitude,
            @RequestParam(required = false) Boolean nearby,
            @RequestParam(required = false) Double maxDistance,
            Model model) {
        
        try {
            model.addAttribute("pageTitle", "Nhà hàng - Book Eat");
            model.addAttribute("activeNav", "restaurants");
            
            Page<RestaurantProfile> restaurants = null;
            
            // If nearby search is requested and coordinates are provided
            if (Boolean.TRUE.equals(nearby) && latitude != null && longitude != null) {
                log.info("📍 Nearby search requested - User location: lat={}, lon={}", latitude, longitude);
                
                // Validate coordinates range
                if (latitude < -90 || latitude > 90 || longitude < -180 || longitude > 180) {
                    log.error("❌ Invalid coordinates received: lat={}, lon={}", latitude, longitude);
                    model.addAttribute("error", "Tọa độ không hợp lệ");
                    // Fallback to normal filtering
                    Sort sort = Sort.by(Sort.Direction.fromString(sortDir), sortBy);
                    Pageable pageable = PageRequest.of(page, size, sort);
                    restaurants = restaurantService.getRestaurantsWithFilters(
                        pageable, search, cuisineType, priceRange, ratingFilter);
                } else {
                    // Validate coordinates are within Vietnam bounds
                    // Vietnam: ~8.5°N to 23.5°N, ~102°E to 110°E
                    boolean withinVietnam = (latitude >= 8 && latitude <= 24 && longitude >= 102 && longitude <= 111);
                    
                    // Check distance to major cities to detect wrong location
                    double daNangLat = 16.047079;
                    double daNangLon = 108.206230;
                    double hcmLat = 10.776889;
                    double hcmLon = 106.700806;
                    
                    double distanceToDaNang = calculateDistance(latitude, longitude, daNangLat, daNangLon);
                    double distanceToHCM = calculateDistance(latitude, longitude, hcmLat, hcmLon);
                    
                    log.info("📍 User location validation:");
                    log.info("   Coordinates: ({}, {})", latitude, longitude);
                    log.info("   Distance to Đà Nẵng: {} km", String.format("%.2f", distanceToDaNang));
                    log.info("   Distance to Hồ Chí Minh: {} km", String.format("%.2f", distanceToHCM));
                    
                    // If user is closer to HCM than Đà Nẵng, and distance to Đà Nẵng > 50km, likely wrong location
                    if (distanceToHCM < distanceToDaNang && distanceToDaNang > 50) {
                        log.error("❌ User location seems to be in HCM area ({} km from HCM, {} km from Đà Nẵng). " +
                            "This might be a cached/wrong location if user is actually in Đà Nẵng.", 
                            String.format("%.2f", distanceToHCM), String.format("%.2f", distanceToDaNang));
                        model.addAttribute("error", 
                            String.format("Vị trí hiện tại có vẻ không đúng (cách Đà Nẵng %.0f km, cách HCM %.0f km). " +
                                "Vui lòng xóa cache và cập nhật lại vị trí.", 
                                distanceToDaNang, distanceToHCM));
                        // Fallback to normal filtering
                        Sort sort = Sort.by(Sort.Direction.fromString(sortDir), sortBy);
                        Pageable pageable = PageRequest.of(page, size, sort);
                        restaurants = restaurantService.getRestaurantsWithFilters(
                            pageable, search, cuisineType, priceRange, ratingFilter);
                    } else if (!withinVietnam) {
                        log.warn("⚠️ Coordinates outside Vietnam bounds: lat={}, lon={}", latitude, longitude);
                        log.warn("   Expected range: lat 8-24, lon 102-111");
                        
                        if (distanceToDaNang > 1000) {
                            log.error("❌ Coordinates are very far from Vietnam (>1000km). " +
                                "Distance to Đà Nẵng: {} km. This might be a cached/wrong location.", 
                                String.format("%.2f", distanceToDaNang));
                            model.addAttribute("error", 
                                String.format("Vị trí không hợp lệ (cách Đà Nẵng %.0f km). Vui lòng cập nhật vị trí.", 
                                    distanceToDaNang));
                            // Fallback to normal filtering
                            Sort sort = Sort.by(Sort.Direction.fromString(sortDir), sortBy);
                            Pageable pageable = PageRequest.of(page, size, sort);
                            restaurants = restaurantService.getRestaurantsWithFilters(
                                pageable, search, cuisineType, priceRange, ratingFilter);
                        } else {
                            // Within reasonable distance, proceed but log warning
                            log.info("📍 Proceeding with nearby search despite coordinates outside Vietnam bounds");
                        }
                    } else if (distanceToDaNang > 100) {
                        // User claims to be in Đà Nẵng, but location is > 100km away
                        log.warn("⚠️ User location is {} km from Đà Nẵng center. " +
                            "If user is actually in Đà Nẵng, this might be a cached/wrong location.", 
                            String.format("%.2f", distanceToDaNang));
                        // Still proceed, but log warning
                    }
                    
                    if (restaurants == null) { // Only proceed if we haven't set restaurants in error case above
                    // Get all restaurants first (we'll filter and sort by distance)
                    Pageable allPageable = PageRequest.of(0, Integer.MAX_VALUE, Sort.by("restaurantName"));
                    Page<RestaurantProfile> allRestaurants = restaurantService.getRestaurantsWithFilters(
                        allPageable, search, cuisineType, priceRange, ratingFilter);
                    
                    log.info("📊 Total restaurants found: {}", allRestaurants.getTotalElements());
                    
                    // Count restaurants with and without coordinates
                    long restaurantsWithCoords = allRestaurants.getContent().stream()
                        .filter(r -> r.getLatitude() != null && r.getLongitude() != null)
                        .count();
                    long restaurantsWithoutCoords = allRestaurants.getTotalElements() - restaurantsWithCoords;
                    log.info("📍 Restaurants with coordinates: {} | Without coordinates: {}", 
                        restaurantsWithCoords, restaurantsWithoutCoords);
                    
                    // Log first few restaurants without coordinates for debugging
                    if (restaurantsWithoutCoords > 0) {
                        log.warn("⚠️ Some restaurants don't have coordinates:");
                        allRestaurants.getContent().stream()
                            .filter(r -> r.getLatitude() == null || r.getLongitude() == null)
                            .limit(5)
                            .forEach(r -> log.warn("   - {} (ID: {}) - Address: {}", 
                                r.getRestaurantName(), r.getRestaurantId(), r.getAddress()));
                    }
                    
                    // Calculate distances - ONLY use coordinates stored in database
                    // Logic: Distance = user's current location vs restaurant's stored coordinates
                    List<RestaurantProfile> restaurantsWithDistance = allRestaurants.getContent().stream()
                        .map(r -> {
                            // Only use coordinates from database - no real-time geocoding
                            if (r.getLatitude() != null && r.getLongitude() != null) {
                                Double restaurantLat = r.getLatitude().doubleValue();
                                Double restaurantLon = r.getLongitude().doubleValue();
                                
                                // Calculate distance from user's current location to restaurant's stored coordinates
                                double distance = calculateDistance(latitude, longitude, restaurantLat, restaurantLon);
                                r.setDistance(distance);
                                
                                log.debug("📏 Restaurant {} - Distance: {} km (DB coordinates: {}, {})", 
                                    r.getRestaurantName(), 
                                    String.format("%.2f", distance), 
                                    restaurantLat, restaurantLon);
                                return r;
                            } else {
                                // Restaurant doesn't have coordinates in database - skip it
                                log.warn("⚠️ Restaurant {} (ID: {}) has no coordinates in database - Address: '{}'. " +
                                    "Please update restaurant profile to geocode and save coordinates.", 
                                    r.getRestaurantName(), r.getRestaurantId(), r.getAddress());
                                return null;
                            }
                        })
                        .filter(java.util.Objects::nonNull)
                        .filter(r -> {
                            // Filter by maxDistance if provided
                            if (maxDistance != null && maxDistance > 0 && r.getDistance() != null) {
                                boolean withinDistance = r.getDistance() <= maxDistance;
                                if (!withinDistance) {
                                    log.debug("📍 Restaurant {} filtered out (distance: {} km > maxDistance: {} km)", 
                                        r.getRestaurantName(), 
                                        r.getDistance() != null ? String.format("%.2f", r.getDistance()) : "0.00", 
                                        String.format("%.2f", maxDistance));
                                }
                                return withinDistance;
                            }
                            return true; // No distance filter, include all
                        })
                        .sorted((r1, r2) -> Double.compare(
                            r1.getDistance() != null ? r1.getDistance() : Double.MAX_VALUE,
                            r2.getDistance() != null ? r2.getDistance() : Double.MAX_VALUE))
                        .collect(java.util.stream.Collectors.toList());
                    
                    // Log distance filter info
                    // Note: restaurantsWithDistance is already filtered by maxDistance above
                    if (maxDistance != null && maxDistance > 0) {
                        log.info("📍 Distance filter applied: maxDistance={} km", maxDistance);
                        log.info("✅ Restaurants within {} km: {} (filtered from {} total restaurants)", 
                            maxDistance, restaurantsWithDistance.size(), allRestaurants.getTotalElements());
                    } else {
                        log.info("✅ Restaurants with coordinates: {} (no distance filter, showing all within range)", 
                            restaurantsWithDistance.size());
                    }
                    
                    if (restaurantsWithDistance.isEmpty()) {
                        log.warn("⚠️ No restaurants found with coordinates near user location");
                        log.warn("   User location: ({}, {})", latitude, longitude);
                        if (maxDistance != null && maxDistance > 0) {
                            log.warn("   Max distance filter: {} km", maxDistance);
                        }
                        log.warn("   This might mean:");
                        log.warn("   1. No restaurants have coordinates in database");
                        if (maxDistance != null && maxDistance > 0) {
                            log.warn("   2. All restaurants are farther than {} km from user location", maxDistance);
                        } else {
                            log.warn("   2. All restaurants are too far from user location");
                        }
                    } else {
                        // Log top 10 closest restaurants for debugging
                        log.info("🎯 Top 10 closest restaurants (from user location: {}, {}):", latitude, longitude);
                        int count = Math.min(10, restaurantsWithDistance.size());
                        for (int i = 0; i < count; i++) {
                            RestaurantProfile r = restaurantsWithDistance.get(i);
                            String coordsStr = "N/A";
                            if (r.getLatitude() != null && r.getLongitude() != null) {
                                coordsStr = String.format("%.6f, %.6f", 
                                    r.getLatitude().doubleValue(), r.getLongitude().doubleValue());
                            }
                            log.info("   {}. {} - Distance: {} km - Coords: ({}) - Address: {}", 
                                i + 1, r.getRestaurantName(), 
                                r.getDistance() != null ? String.format("%.2f", r.getDistance()) : "N/A", 
                                coordsStr, r.getAddress());
                        }
                        
                        // Log closest restaurant with detailed info
                        RestaurantProfile closest = restaurantsWithDistance.get(0);
                        String closestCoordsStr = "N/A";
                        if (closest.getLatitude() != null && closest.getLongitude() != null) {
                            closestCoordsStr = String.format("%.6f, %.6f", 
                                closest.getLatitude().doubleValue(), closest.getLongitude().doubleValue());
                        }
                        log.info("🎯 Closest restaurant: {} - Distance: {} km - Coords: ({}) - Address: {}", 
                            closest.getRestaurantName(), 
                            closest.getDistance() != null ? String.format("%.2f", closest.getDistance()) : "N/A", 
                            closestCoordsStr, closest.getAddress());
                        
                        // Verify Đà Nẵng location (using variables already declared above)
                        log.info("📍 User location verification: Distance to Đà Nẵng center: {} km", 
                            String.format("%.2f", distanceToDaNang));
                        if (distanceToDaNang > 10) {
                            log.warn("⚠️ User location seems far from Đà Nẵng center ({} km). Expected < 10 km.", 
                                String.format("%.2f", distanceToDaNang));
                        }
                    }
                    
                    // Apply pagination manually
                    int start = page * size;
                    int end = Math.min(start + size, restaurantsWithDistance.size());
                    List<RestaurantProfile> pagedContent = start < restaurantsWithDistance.size() 
                        ? restaurantsWithDistance.subList(start, end)
                        : Collections.emptyList();
                    
                    restaurants = new org.springframework.data.domain.PageImpl<>(
                        pagedContent, PageRequest.of(page, size), restaurantsWithDistance.size());
                    
                    model.addAttribute("userLatitude", latitude);
                    model.addAttribute("userLongitude", longitude);
                    model.addAttribute("nearbySearch", true);
                    model.addAttribute("maxDistance", maxDistance);
                    } // Close if (restaurants == null)
                } // Close else (valid coordinates)
            } else {
                // Normal filtering without location
            Sort sort = Sort.by(Sort.Direction.fromString(sortDir), sortBy);
            Pageable pageable = PageRequest.of(page, size, sort);
            
                restaurants = restaurantService.getRestaurantsWithFilters(
                pageable, search, cuisineType, priceRange, ratingFilter);
            }
            
            // ===== PERFORMANCE OPTIMIZATION: Fix N+1 with batch query =====
            // BEFORE: Loop through each restaurant and query media separately (1 + N queries)
            // AFTER: Single batch query for all restaurants (1 + 1 queries)
            if (!restaurants.getContent().isEmpty()) {
                // Batch fetch cover images for all restaurants in one query
                List<RestaurantMedia> allCoverImages = restaurantMediaRepository
                        .findByRestaurantsAndType(restaurants.getContent(), "cover");
                
                // Group by restaurant ID and take the first (newest) image for each restaurant
                Map<Integer, String> coverUrlMap = allCoverImages.stream()
                        .collect(Collectors.groupingBy(
                                m -> m.getRestaurant().getRestaurantId(),
                                Collectors.collectingAndThen(
                                        Collectors.toList(),
                                        list -> list.isEmpty() ? null : list.get(0).getUrl()
                                )
                        ));
                
                // Set cover image URLs on restaurants
                for (RestaurantProfile restaurant : restaurants.getContent()) {
                    String coverUrl = coverUrlMap.get(restaurant.getRestaurantId());
                    if (coverUrl != null) {
                        restaurant.setMainImageUrl(coverUrl);
                    }
                }
                
                // Check restaurant open/closed status
                Map<Integer, Boolean> restaurantsIsOpen = new java.util.HashMap<>();
                for (RestaurantProfile restaurant : restaurants.getContent()) {
                    boolean isOpen = restaurantService.isRestaurantCurrentlyOpen(restaurant);
                    restaurantsIsOpen.put(restaurant.getRestaurantId(), isOpen);
                }
                model.addAttribute("restaurantsIsOpen", restaurantsIsOpen);
            } else {
                model.addAttribute("restaurantsIsOpen", Collections.emptyMap());
            }

            // Add to model
            model.addAttribute("restaurants", restaurants);
            model.addAttribute("totalElements", restaurants.getTotalElements());
            model.addAttribute("currentPage", page);
            model.addAttribute("totalPages", restaurants.getTotalPages());
            model.addAttribute("search", search);
            model.addAttribute("cuisineType", cuisineType);
            model.addAttribute("priceRange", priceRange);
            model.addAttribute("ratingFilter", ratingFilter);
            model.addAttribute("sortBy", sortBy);
            model.addAttribute("sortDir", sortDir);
            if (latitude != null) model.addAttribute("latitude", latitude);
            if (longitude != null) model.addAttribute("longitude", longitude);
            if (nearby != null) model.addAttribute("nearby", nearby);
            if (maxDistance != null) model.addAttribute("maxDistance", maxDistance);
            
            return "public/restaurants";
            
        } catch (Exception e) {
            System.out.println("ERROR in restaurants: " + e.getMessage());
            e.printStackTrace();
            model.addAttribute("error", "Có lỗi xảy ra: " + e.getMessage());
            return "public/restaurants";
        }
    }
    
    @GetMapping("/restaurants/{id}")
    public String restaurantDetail(@PathVariable Integer id, Model model, Authentication authentication) {
        try {
            // Get restaurant details
            var restaurantOpt = restaurantOwnerService.getRestaurantById(id);
            
            if (restaurantOpt.isEmpty()) {
                return "redirect:/restaurants?error=notfound";
            }
            
            RestaurantProfile restaurant = restaurantOpt.get();
            
            // Get restaurant media
            List<RestaurantMedia> allMedia = restaurantOwnerService.getMediaByRestaurant(restaurant);
            
            // Organize media by type
            List<RestaurantMedia> logos = allMedia.stream()
                .filter(m -> "logo".equalsIgnoreCase(m.getType()))
                .toList();
            List<RestaurantMedia> covers = allMedia.stream()
                .filter(m -> "cover".equalsIgnoreCase(m.getType()))
                .toList();
            List<RestaurantMedia> gallery = allMedia.stream()
                .filter(m -> "gallery".equalsIgnoreCase(m.getType()))
                .toList();
            List<RestaurantMedia> exterior = allMedia.stream()
                    .filter(m -> "exterior".equalsIgnoreCase(m.getType()))
                    .toList();
            List<RestaurantMedia> interior = allMedia.stream()
                    .filter(m -> "interior".equalsIgnoreCase(m.getType()))
                    .toList();
            List<RestaurantMedia> menus = allMedia.stream()
                .filter(m -> "menu".equalsIgnoreCase(m.getType()))
                .toList();
            List<RestaurantMedia> tableLayouts = allMedia.stream()
                    .filter(m -> "table_layout".equalsIgnoreCase(m.getType()))
                    .toList();
            
            // Get dishes with images
            List<DishWithImageDto> dishesWithImages = new ArrayList<>();
            List<Dish> dishes = restaurant.getDishes() != null ? restaurant.getDishes() : new ArrayList<>();
            for (Dish dish : dishes) {
                String dishImageUrl = restaurantOwnerService.getDishImageUrl(id, dish.getDishId());
                dishesWithImages.add(new DishWithImageDto(dish, dishImageUrl));
            }
            
            // Get tables (images will be loaded via getTableImages() method)
            List<RestaurantTable> tables = restaurant.getTables() != null ? restaurant.getTables() : new ArrayList<>();
            
            // Review-related data
            boolean hasReviewed = false;
            ReviewDto customerReview = null;
            List<ReviewDto> recentReviews = new ArrayList<>();
            ReviewStatisticsDto statistics = null;
            long totalReviews = 0;

            try {
                System.out.println("🔍 Loading review data for restaurant ID: " + id);
                System.out.println("🔍 Authentication: " + (authentication != null ? "Present" : "Null"));
                System.out.println(
                        "🔍 Is authenticated: " + (authentication != null && authentication.isAuthenticated()));

                // Check if user has reviewed this restaurant
                if (authentication != null && authentication.isAuthenticated()) {
                    User user = getUserFromAuthentication(authentication);
                    if (user != null) {
                        System.out.println("🔍 User ID: " + user.getId());

                        Optional<Customer> customerOpt = customerService.findByUserId(user.getId());
                        System.out.println("🔍 Customer found: " + customerOpt.isPresent());

                        if (customerOpt.isPresent()) {
                            UUID customerId = customerOpt.get().getCustomerId();
                            System.out.println("🔍 Customer ID: " + customerId);
                            System.out.println("🔍 Restaurant ID: " + id);
                            
                            hasReviewed = reviewService.hasCustomerReviewedRestaurant(customerId, id);
                            System.out.println("🔍 Has reviewed: " + hasReviewed);

                            if (hasReviewed) {
                                // Get customer's review for this restaurant - use the proper method
                                Optional<ReviewDto> customerReviewOpt = reviewService
                                        .getCustomerReviewForRestaurant(customerId, id);
                                if (customerReviewOpt.isPresent()) {
                                    customerReview = customerReviewOpt.get();
                                    System.out.println("✅ Customer review found: ID=" + customerReview.getReviewId() + 
                                                      ", Rating=" + customerReview.getRating() + 
                                                      ", Comment=" + customerReview.getComment());
                                } else {
                                    System.out.println("⚠️ Has reviewed but review not found - using fallback");
                                    // Fallback: get all reviews and filter
                                    List<ReviewDto> customerReviews = reviewService
                                            .getReviewsByCustomer(customerId);
                                    System.out.println("🔍 Total customer reviews: " + customerReviews.size());
                                    customerReviewOpt = customerReviews.stream()
                                            .filter(r -> r.getRestaurantId().equals(id))
                                            .findFirst();
                                    if (customerReviewOpt.isPresent()) {
                                        customerReview = customerReviewOpt.get();
                                        System.out.println("✅ Customer review found (fallback): ID=" + customerReview.getReviewId());
                                    } else {
                                        System.out.println("❌ Customer review not found even in fallback");
                                    }
                                }
                            } else {
                                System.out.println("⚠️ Customer has NOT reviewed this restaurant yet");
                            }
                        } else {
                            System.out.println("⚠️ Customer not found for user");
                        }
                    } else {
                        System.out.println("⚠️ Could not get User from authentication");
                    }
                }

                // Get recent reviews (3-5 reviews) - exclude customer's own review if exists
                Pageable pageable = PageRequest.of(0, 5);
                Page<ReviewDto> recentReviewsPage = reviewService.getReviewsByRestaurant(id, pageable);
                recentReviews = recentReviewsPage.getContent();
                
                // Filter out customer's own review from recent reviews if they have reviewed
                ReviewDto finalCustomerReview = customerReview; // Make effectively final for lambda
                if (hasReviewed && finalCustomerReview != null) {
                    final Integer customerReviewId = finalCustomerReview.getReviewId();
                    recentReviews = recentReviews.stream()
                            .filter(r -> !r.getReviewId().equals(customerReviewId))
                            .collect(Collectors.toList());
                    System.out.println("🔍 Recent reviews count (excluding customer's review): " + recentReviews.size());
                } else {
                    System.out.println("🔍 Recent reviews count: " + recentReviews.size());
                }

                // Get review statistics
                statistics = reviewService.getRestaurantReviewStatistics(id);
                totalReviews = recentReviewsPage.getTotalElements();
                System.out.println("🔍 Total reviews: " + totalReviews);

            } catch (Exception e) {
                // If review service fails, continue without review data
                System.err.println("❌ Review service error: " + e.getMessage());
                e.printStackTrace();
            }

            // Add to model
            model.addAttribute("pageTitle", restaurant.getRestaurantName() + " - Chi tiết Nhà hàng");
            model.addAttribute("restaurant", restaurant);
            model.addAttribute("logo", logos.isEmpty() ? null : logos.get(0));
            model.addAttribute("cover", covers.isEmpty() ? null : covers.get(0));
            model.addAttribute("gallery", gallery);
            model.addAttribute("exterior", exterior);
            model.addAttribute("interior", interior);
            model.addAttribute("menus", menus);
            model.addAttribute("tableLayouts", tableLayouts);
            model.addAttribute("dishes", dishesWithImages);
            model.addAttribute("tables", tables);
            
            // Review data
            model.addAttribute("hasReviewed", hasReviewed);
            model.addAttribute("customerReview", customerReview);
            model.addAttribute("recentReviews", recentReviews);
            model.addAttribute("statistics", statistics);
            model.addAttribute("totalReviews", totalReviews);

            // Add ReviewForm for new reviews
            ReviewForm reviewForm = new ReviewForm();
            reviewForm.setRestaurantId(id);
            model.addAttribute("reviewForm", reviewForm);

            // Lấy danh sách nhà hàng liên quan
            try {
                List<RestaurantProfile> relatedRestaurants = restaurantService.findRelatedRestaurants(restaurant, 6);
                
                // Batch fetch cover images for related restaurants
                if (!relatedRestaurants.isEmpty()) {
                    List<RestaurantMedia> relatedCoverImages = restaurantMediaRepository
                            .findByRestaurantsAndType(relatedRestaurants, "cover");
                    
                    Map<Integer, String> relatedCoverMap = relatedCoverImages.stream()
                            .filter(media -> media != null && media.getRestaurant() != null && media.getUrl() != null)
                            .collect(Collectors.toMap(
                                    media -> media.getRestaurant().getRestaurantId(),
                                    RestaurantMedia::getUrl,
                                    (existing, ignored) -> existing));
                    
                    // Set cover URLs và kiểm tra trạng thái mở cửa
                    Map<Integer, Boolean> isOpenMap = new java.util.HashMap<>();
                    for (RestaurantProfile related : relatedRestaurants) {
                        String coverUrl = relatedCoverMap.get(related.getRestaurantId());
                        if (coverUrl != null) {
                            related.setMainImageUrl(coverUrl);
                        }
                        // Kiểm tra trạng thái mở cửa
                        boolean isOpen = restaurantService.isRestaurantCurrentlyOpen(related);
                        isOpenMap.put(related.getRestaurantId(), isOpen);
                    }
                    
                    model.addAttribute("relatedRestaurants", relatedRestaurants);
                    model.addAttribute("relatedRestaurantsIsOpen", isOpenMap);
                } else {
                    model.addAttribute("relatedRestaurants", Collections.emptyList());
                    model.addAttribute("relatedRestaurantsIsOpen", Collections.emptyMap());
                }
            } catch (Exception e) {
                log.warn("Error loading related restaurants: {}", e.getMessage());
                model.addAttribute("relatedRestaurants", Collections.emptyList());
            }

            // Add debug info
            model.addAttribute("debug", true);

            return "public/restaurant-detail-simple";
            
        } catch (Exception e) {
            log.error("Error loading restaurant detail for ID {}: {}", id, e.getMessage(), e);
            // Redirect with encoded error message to prevent URL issues
            String errorMessage = e.getMessage() != null ? e.getMessage() : "Unknown error";
            // URL encode error message to prevent issues with special characters
            try {
                errorMessage = java.net.URLEncoder.encode(errorMessage, java.nio.charset.StandardCharsets.UTF_8);
            } catch (Exception encodeEx) {
                log.warn("Failed to encode error message", encodeEx);
            }
            return "redirect:/restaurants?error=" + errorMessage;
        }
    }
    
    /**
     * Calculate distance between two coordinates using Haversine formula
     * @param lat1 Latitude of first point
     * @param lon1 Longitude of first point
     * @param lat2 Latitude of second point
     * @param lon2 Longitude of second point
     * @return Distance in kilometers
     */
    private double calculateDistance(double lat1, double lon1, double lat2, double lon2) {
        final int EARTH_RADIUS_KM = 6371;
        
        double lat1Rad = Math.toRadians(lat1);
        double lat2Rad = Math.toRadians(lat2);
        double deltaLatRad = Math.toRadians(lat2 - lat1);
        double deltaLonRad = Math.toRadians(lon2 - lon1);
        
        double a = Math.sin(deltaLatRad / 2) * Math.sin(deltaLatRad / 2) +
                   Math.cos(lat1Rad) * Math.cos(lat2Rad) *
                   Math.sin(deltaLonRad / 2) * Math.sin(deltaLonRad / 2);
        
        double c = 2 * Math.atan2(Math.sqrt(a), Math.sqrt(1 - a));
        
        return EARTH_RADIUS_KM * c;
    }
    
    /**
     * Helper method để lấy User từ authentication (xử lý cả User và OAuth2User)
     */
    private User getUserFromAuthentication(Authentication authentication) {
        if (authentication == null || authentication.getPrincipal() == null) {
            return null;
        }
        
        Object principal = authentication.getPrincipal();
        
        // Nếu là User object trực tiếp (regular login)
        if (principal instanceof User) {
            return (User) principal;
        }
        
        // Nếu là OAuth2User hoặc OidcUser (OAuth2 login)
        if (principal instanceof org.springframework.security.oauth2.core.user.OAuth2User) {
            String username = authentication.getName(); // username = email cho OAuth users
            
            // Tìm User thực tế từ database
            try {
                return (User) userService.loadUserByUsername(username);
            } catch (Exception e) {
                System.err.println("❌ Error loading user by username: " + username + " - " + e.getMessage());
                return null;
            }
        }
        
        System.err.println("❌ Unknown principal type: " + principal.getClass().getName());
        return null;
    }
}<|MERGE_RESOLUTION|>--- conflicted
+++ resolved
@@ -38,17 +38,13 @@
 import com.example.booking.dto.ReviewForm;
 import com.example.booking.dto.ReviewStatisticsDto;
 import com.example.booking.repository.RestaurantMediaRepository;
+
 import com.example.booking.service.CustomerService;
 import com.example.booking.service.NotificationService;
-<<<<<<< HEAD
-import com.example.booking.repository.RestaurantMediaRepository;
-=======
 import com.example.booking.service.RestaurantManagementService;
 import com.example.booking.service.RestaurantOwnerService;
 import com.example.booking.service.ReviewService;
 import com.example.booking.service.SimpleUserService;
-import com.example.booking.util.CityGeoResolver;
->>>>>>> 070e1d4f
 
 /**
  * Controller for handling home page and static pages
@@ -84,14 +80,9 @@
     
     @Autowired
     private NotificationService notificationService;
-<<<<<<< HEAD
-=======
     
     @Autowired
     private SimpleUserService userService;
-    
-    private final CityGeoResolver cityGeoResolver = new CityGeoResolver();
->>>>>>> 070e1d4f
 
     /**
      * Home page - main landing page
@@ -435,21 +426,27 @@
                     log.info("   Distance to Đà Nẵng: {} km", String.format("%.2f", distanceToDaNang));
                     log.info("   Distance to Hồ Chí Minh: {} km", String.format("%.2f", distanceToHCM));
                     
-                    // If user is closer to HCM than Đà Nẵng, and distance to Đà Nẵng > 50km, likely wrong location
+                    // Enhanced validation: Reject location if it's clearly wrong
+                    // Case 1: User is closer to HCM than Đà Nẵng, and distance to Đà Nẵng > 50km
+                    // This indicates user is likely in Đà Nẵng but browser returned HCM location (IP-based geolocation)
                     if (distanceToHCM < distanceToDaNang && distanceToDaNang > 50) {
                         log.error("❌ User location seems to be in HCM area ({} km from HCM, {} km from Đà Nẵng). " +
-                            "This might be a cached/wrong location if user is actually in Đà Nẵng.", 
+                            "This is likely IP-based geolocation returning wrong location. " +
+                            "User is probably in Đà Nẵng but browser detected HCM.", 
                             String.format("%.2f", distanceToHCM), String.format("%.2f", distanceToDaNang));
                         model.addAttribute("error", 
-                            String.format("Vị trí hiện tại có vẻ không đúng (cách Đà Nẵng %.0f km, cách HCM %.0f km). " +
-                                "Vui lòng xóa cache và cập nhật lại vị trí.", 
+                            String.format("Vị trí tự động không chính xác (cách Đà Nẵng %.0f km, cách HCM %.0f km). " +
+                                "Hệ thống đã phát hiện vị trí có vẻ không đúng. " +
+                                "Vui lòng chọn thành phố thủ công trong cài đặt vị trí để có kết quả chính xác.", 
                                 distanceToDaNang, distanceToHCM));
-                        // Fallback to normal filtering
+                        // Fallback to normal filtering - don't use wrong location
                         Sort sort = Sort.by(Sort.Direction.fromString(sortDir), sortBy);
                         Pageable pageable = PageRequest.of(page, size, sort);
                         restaurants = restaurantService.getRestaurantsWithFilters(
                             pageable, search, cuisineType, priceRange, ratingFilter);
-                    } else if (!withinVietnam) {
+                    } 
+                    // Case 2: Location is outside Vietnam bounds
+                    else if (!withinVietnam) {
                         log.warn("⚠️ Coordinates outside Vietnam bounds: lat={}, lon={}", latitude, longitude);
                         log.warn("   Expected range: lat 8-24, lon 102-111");
                         
