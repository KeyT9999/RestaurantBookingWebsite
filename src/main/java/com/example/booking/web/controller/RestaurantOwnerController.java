--- conflicted
+++ resolved
@@ -15,13 +15,10 @@
 import org.springframework.web.multipart.MultipartFile;
 import org.springframework.web.servlet.mvc.support.RedirectAttributes;
 import org.springframework.http.ResponseEntity;
-<<<<<<< HEAD
+import org.springframework.transaction.annotation.Transactional;
 import java.util.UUID;
 import java.util.Map;
 import java.util.HashMap;
-=======
-import org.springframework.transaction.annotation.Transactional;
->>>>>>> f6cfcad6
 
 import org.slf4j.Logger;
 import org.slf4j.LoggerFactory;
@@ -1436,68 +1433,6 @@
     }
     
     /**
-<<<<<<< HEAD
-     * Cancel booking (Restaurant Owner)
-     */
-    @PostMapping("/bookings/{id}/cancel")
-    public String cancelBooking(@PathVariable Integer id,
-            @RequestParam String cancelReason,
-            Authentication authentication,
-            RedirectAttributes redirectAttributes) {
-        try {
-            // Get current restaurant owner
-            User user = getUserFromAuthentication(authentication);
-            UUID restaurantOwnerId = user.getId();
-
-            // Cancel booking with refund processing
-            bookingService.cancelBookingByRestaurant(id, restaurantOwnerId, cancelReason);
-
-            redirectAttributes.addFlashAttribute("success", "Đã hủy booking và tạo refund request!");
-
-        } catch (IllegalArgumentException e) {
-            redirectAttributes.addFlashAttribute("error", "Không thể hủy booking: " + e.getMessage());
-        } catch (Exception e) {
-            redirectAttributes.addFlashAttribute("error", "Lỗi khi hủy booking: " + e.getMessage());
-        }
-
-        return "redirect:/restaurant-owner/bookings";
-    }
-
-    /**
-     * API endpoint để cancel booking (Restaurant Owner)
-     */
-    @PostMapping("/api/bookings/{id}/cancel")
-    @ResponseBody
-    public ResponseEntity<?> cancelBookingApi(@PathVariable Integer id,
-            @RequestParam String cancelReason,
-            Authentication authentication) {
-        try {
-            // Get current restaurant owner
-            User user = getUserFromAuthentication(authentication);
-            UUID restaurantOwnerId = user.getId();
-
-            // Cancel booking with refund processing
-            bookingService.cancelBookingByRestaurant(id, restaurantOwnerId, cancelReason);
-
-            Map<String, Object> response = new HashMap<>();
-            response.put("success", true);
-            response.put("message", "Đã hủy booking và tạo refund request!");
-            response.put("bookingId", id);
-
-            return ResponseEntity.ok(response);
-
-        } catch (IllegalArgumentException e) {
-            Map<String, Object> response = new HashMap<>();
-            response.put("success", false);
-            response.put("error", "Không thể hủy booking: " + e.getMessage());
-            return ResponseEntity.badRequest().body(response);
-        } catch (Exception e) {
-            logger.error("Error cancelling booking for restaurant owner", e);
-            Map<String, Object> response = new HashMap<>();
-            response.put("success", false);
-            response.put("error", "Lỗi khi hủy booking: " + e.getMessage());
-            return ResponseEntity.status(500).body(response);
-=======
      * Get available tables for booking
      */
     @GetMapping("/bookings/{id}/available-tables")
@@ -1749,9 +1684,73 @@
                 "success", false,
                 "message", "Lỗi khi xóa ghi chú: " + e.getMessage()
             ));
->>>>>>> f6cfcad6
-        }
-    }
+        }
+    }
+    
+    /**
+     * Cancel booking (Restaurant Owner)
+     */
+    @PostMapping("/bookings/{id}/cancel")
+    public String cancelBooking(@PathVariable Integer id,
+            @RequestParam String cancelReason,
+            Authentication authentication,
+            RedirectAttributes redirectAttributes) {
+        try {
+            // Get current restaurant owner
+            User user = getUserFromAuthentication(authentication);
+            UUID restaurantOwnerId = user.getId();
+
+            // Cancel booking with refund processing
+            bookingService.cancelBookingByRestaurant(id, restaurantOwnerId, cancelReason);
+
+            redirectAttributes.addFlashAttribute("success", "Đã hủy booking và tạo refund request!");
+
+        } catch (IllegalArgumentException e) {
+            redirectAttributes.addFlashAttribute("error", "Không thể hủy booking: " + e.getMessage());
+        } catch (Exception e) {
+            redirectAttributes.addFlashAttribute("error", "Lỗi khi hủy booking: " + e.getMessage());
+        }
+
+        return "redirect:/restaurant-owner/bookings";
+    }
+
+    /**
+     * API endpoint để cancel booking (Restaurant Owner)
+     */
+    @PostMapping("/api/bookings/{id}/cancel")
+    @ResponseBody
+    public ResponseEntity<?> cancelBookingApi(@PathVariable Integer id,
+            @RequestParam String cancelReason,
+            Authentication authentication) {
+        try {
+            // Get current restaurant owner
+            User user = getUserFromAuthentication(authentication);
+            UUID restaurantOwnerId = user.getId();
+
+            // Cancel booking with refund processing
+            bookingService.cancelBookingByRestaurant(id, restaurantOwnerId, cancelReason);
+
+            Map<String, Object> response = new HashMap<>();
+            response.put("success", true);
+            response.put("message", "Đã hủy booking và tạo refund request!");
+            response.put("bookingId", id);
+
+            return ResponseEntity.ok(response);
+
+        } catch (IllegalArgumentException e) {
+            Map<String, Object> response = new HashMap<>();
+            response.put("success", false);
+            response.put("error", "Không thể hủy booking: " + e.getMessage());
+            return ResponseEntity.badRequest().body(response);
+        } catch (Exception e) {
+            logger.error("Error cancelling booking for restaurant owner", e);
+            Map<String, Object> response = new HashMap<>();
+            response.put("success", false);
+            response.put("error", "Lỗi khi hủy booking: " + e.getMessage());
+            return ResponseEntity.status(500).body(response);
+        }
+    }
+
 
     /**
      * Show edit booking form for restaurant owner
