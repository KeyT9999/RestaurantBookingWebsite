--- conflicted
+++ resolved
@@ -41,7 +41,9 @@
     private PayOsService payOsService;
     
     @Autowired
-<<<<<<< HEAD
+    private EnhancedRefundService enhancedRefundService;
+    
+    @Autowired
     private RefundRequestRepository refundRequestRepository;
 
     @Autowired
@@ -50,10 +52,6 @@
     @Autowired
     private BankAccountService bankAccountService;
 
-=======
-    private EnhancedRefundService enhancedRefundService;
-    
->>>>>>> f6cfcad6
     /**
      * Hoàn tiền cho một payment với logic mới:
      * - Trừ 30% hoa hồng từ ví nhà hàng
