--- conflicted
+++ resolved
@@ -71,13 +71,9 @@
         user.setPassword(passwordEncoder.encode(form.getPassword()));
         user.setFullName(form.getFullName());
         user.setPhoneNumber(form.getPhoneNumber());
-<<<<<<< HEAD
         user.setAddress(form.getAddress());
         UserRole resolvedRole = form.resolveRole();
         user.setRole(resolvedRole);
-=======
-        user.setRole(role);
->>>>>>> 58f6cf76
         user.setEmailVerified(false); // Require email verification
         
         // Set active based on role
