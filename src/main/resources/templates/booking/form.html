<!DOCTYPE html>
<html lang="vi" xmlns:th="http://www.thymeleaf.org" xmlns:sec="http://www.thymeleaf.org/extras/spring-security">
<head>
    <meta charset="UTF-8">
    <meta name="viewport" content="width=device-width, initial-scale=1.0">
    <title th:text="${bookingId != null ? 'Edit Reservation - Aurelius' : 'New Reservation - Aurelius'}">Booking Form</title>
    
    <!-- Google Fonts -->
    <link href="https://fonts.googleapis.com/css2?family=Playfair+Display:wght@400;600;700&family=Lato:wght@300;400;500&display=swap" rel="stylesheet">
    
    <!-- Bootstrap 5 CSS -->
    <link href="https://cdn.jsdelivr.net/npm/bootstrap@5.3.0/dist/css/bootstrap.min.css" rel="stylesheet">
    
    <!-- Font Awesome -->
    <link href="https://cdnjs.cloudflare.com/ajax/libs/font-awesome/6.4.0/css/all.min.css" rel="stylesheet">
    
    <!-- Custom Luxury CSS -->
    <link th:href="@{/css/luxury.css}" rel="stylesheet">
    
    <style>
        .table-card, .dish-card {
            transition: all 0.3s ease;
            cursor: pointer;
        }
        
        .table-card:hover, .dish-card:hover {
            transform: translateY(-2px);
            box-shadow: 0 4px 8px rgba(0,0,0,0.1);
        }
        
        .table-card.selected, .dish-card.selected {
            border-color: #007bff;
            background-color: #f8f9fa;
        }
        
        .form-check-input:checked + .form-check-label .card {
            border-color: #007bff;
            background-color: #e3f2fd;
        }
        
        .quantity-control {
            margin-top: 10px;
        }
        
        .modal-xl {
            max-width: 90%;
        }
    </style>
</head>

<body>
    <!-- Header Fragment -->
    <div th:insert="~{fragments/header :: site-header}"></div>
    
    <!-- Main Content -->
    <main class="main-content">
        <div class="container mt-4">
            <div class="row justify-content-center">
                <div class="col-lg-8">
                    <div class="luxury-card">
                        <div class="text-center mb-4">
                            <h2 class="luxury-title">
                                <i class="fas fa-calendar-plus luxury-icon"></i>
                                <span th:text="${bookingId != null ? 'Edit Reservation' : 'New Reservation'}"></span>
                            </h2>
                            <p class="text-muted">Create your perfect dining experience</p>
                        </div>
                        
                        <!-- Error Messages -->
                        <div th:if="${errorMessage}" class="alert alert-danger alert-dismissible fade show" role="alert">
                            <i class="fas fa-exclamation-triangle luxury-icon"></i>
                            <span th:text="${errorMessage}"></span>
                            <button type="button" class="btn-close btn-close-white" data-bs-dismiss="alert"></button>
                        </div>
                        
                        <!-- Success Messages -->
                        <div th:if="${successMessage}" class="alert alert-success alert-dismissible fade show" role="alert">
                            <i class="fas fa-check-circle luxury-icon"></i>
                            <span th:text="${successMessage}"></span>
                            <button type="button" class="btn-close btn-close-white" data-bs-dismiss="alert"></button>
                        </div>
                        
                        <form th:action="${bookingId != null ? '/booking/' + bookingId + '/update' : '/booking'}" 
                              method="post" 
                              th:object="${bookingForm}"
                              onsubmit="return validateForm()">
                            
                            <!-- Restaurant Selection -->
                            <div class="mb-4">
                                <label for="restaurantId" class="form-label">
                                    <i class="fas fa-utensils luxury-icon"></i> Restaurant <span style="color: #ff6b6b;">*</span>
                                </label>
                                <select class="form-control" 
                                        id="restaurantId" 
                                        name="restaurantId" 
                                        th:field="*{restaurantId}"
                                        th:classappend="${#fields.hasErrors('restaurantId')} ? 'is-invalid' : ''"
                                        onchange="loadTables()">
                                    <option value="">-- Select Restaurant --</option>
                                    <option th:each="restaurant : ${restaurants}" 
                                            th:value="${restaurant.restaurantId}" 
                                            th:text="${restaurant.restaurantName}"></option>
                                </select>
                                <div class="invalid-feedback" th:if="${#fields.hasErrors('restaurantId')}" 
                                     th:errors="*{restaurantId}"></div>
                            </div>
                            
                            <!-- Table Selection -->
                            <div class="mb-4">
                                <label class="form-label">
                                    <i class="fas fa-chair luxury-icon"></i> Tables (Optional)
                                </label>
                                <div class="d-flex gap-2">
                                    <button type="button" 
                                            class="btn btn-outline-primary" 
                                            id="viewTablesBtn"
                                            onclick="openTablePopup()"
                                            disabled>
                                        <i class="fas fa-eye"></i> View Tables
                                    </button>
                                    <span id="selectedTablesCount" class="text-muted small align-self-center">No tables selected</span>
                                </div>
                                <small style="color: var(--luxury-gray-dark); font-size: 0.9rem; margin-top: 8px; display: block;">
                                    Click to view and select multiple tables
                                </small>
                                <!-- Hidden input to store selected table ID -->
                                <input type="hidden" id="selectedTableId" name="tableId" th:field="*{tableId}" value="">
                            </div>
                            
                            <div class="row">
                                <!-- Guest Count -->
                                <div class="col-md-6 mb-4">
                                    <label for="guestCount" class="form-label">
                                        <i class="fas fa-users luxury-icon"></i> Number of Guests <span style="color: #ff6b6b;">*</span>
                                    </label>
                                    <input type="number" 
                                           class="form-control" 
                                           id="guestCount" 
                                           name="guestCount"
                                           th:field="*{guestCount}"
                                           th:classappend="${#fields.hasErrors('guestCount')} ? 'is-invalid' : ''"
                                           min="1" max="20" 
                                           placeholder="Enter number of guests">
                                    <div class="invalid-feedback" th:if="${#fields.hasErrors('guestCount')}" 
                                         th:errors="*{guestCount}"></div>
                                </div>
                                
                                <!-- Booking Time -->
                                <div class="col-md-6 mb-4">
                                    <label for="bookingTime" class="form-label">
                                        <i class="fas fa-clock luxury-icon"></i> Reservation Time <span style="color: #ff6b6b;">*</span>
                                    </label>
                                    <input type="datetime-local" 
                                           class="form-control" 
                                           id="bookingTime" 
                                           name="bookingTime"
                                           th:field="*{bookingTime}"
                                           th:classappend="${#fields.hasErrors('bookingTime')} ? 'is-invalid' : ''">
                                    <div class="invalid-feedback" th:if="${#fields.hasErrors('bookingTime')}" 
                                         th:errors="*{bookingTime}"></div>
                                    <small style="color: var(--luxury-gray-dark); font-size: 0.9rem; margin-top: 8px; display: block;">
                                        Reservation must be at least 30 minutes from now
                                    </small>
                                </div>
                            </div>
                            
                            <!-- Dishes Selection -->
                            <div class="mb-4" id="dishesSection">
                                <label class="form-label">
                                    <i class="fas fa-utensils luxury-icon"></i> Menu Items
                                </label>
                                <div class="d-flex gap-2">
                                    <button type="button" 
                                            class="btn btn-outline-primary" 
                                            id="viewMenuBtn"
                                            onclick="openMenuPopup()"
                                            disabled>
                                        <i class="fas fa-eye"></i> View Menu
                                    </button>
                                    <span id="selectedDishesCount" class="text-muted small align-self-center">No items selected</span>
                                </div>
                                <small style="color: var(--luxury-gray-dark); font-size: 0.9rem; margin-top: 8px; display: block;">
                                    Click to view and select multiple menu items
                                </small>
                                <!-- Hidden input to store selected dish IDs -->
                                <input type="hidden" id="selectedDishIds" name="dishIds" th:field="*{dishIds}" value="">
                            </div>

                            <!-- Services Selection -->
                            <div class="mb-4" id="servicesSection" style="display: block;">
                                <label class="form-label">
                                    <i class="fas fa-concierge-bell luxury-icon"></i> Additional Services
                                </label>
                                <div class="services-container" id="servicesContainer">
                                    <!-- Services will be loaded here as cards -->
                                </div>
                                <small style="color: var(--text-light); font-size: 0.9rem; margin-top: 8px; display: block;">
                                    Select services to enhance your dining experience
                                </small>
                                <!-- Hidden input to store selected service IDs -->
                                <input type="hidden" id="selectedServiceIds" name="serviceIds" th:field="*{serviceIds}" value="">
                            </div>

                            <!-- Total Amount Display -->
                            <div class="mb-4">
                                <div class="luxury-card bg-light">
                                    <div class="row">
                                        <div class="col-md-1212">
                                            <h6 class="mb-2">
                                                <i class="fas fa-calculator luxury-icon"></i> Booking Summary
                                            </h6>
                                            <div class="d-flex justify-content-between mb-1">
                                                <span>Table Deposit:</span>
                                                <span id="tableDepositAmount">0 VNĐ</span>
                                            </div>
                                            <div class="d-flex justify-content-between mb-1">
                                                <span>Dishes Total:</span>
                                                <span id="dishesTotalAmount">0 VNĐ</span>
                                            </div>
                                            <div class="d-flex justify-content-between mb-1">
                                                <span>Services Total:</span>
                                                <span id="servicesTotalAmount">0 VNĐ</span>
                                            </div>
                                            <hr>
                                            <div class="d-flex justify-content-between">
                                                <strong>Total Deposit:</strong>
                                                <strong id="totalDepositAmount" style="color: var(--luxury-gold);">0 VNĐ</strong>
                                            </div>
                                        </div>
                                        <div class="col-md-1212">
                                            <div class="text-center">
                                                <i class="fas fa-info-circle luxury-icon text-info"></i>
                                                <p class="small text-muted mb-0 mt-2">
                                                    This amount will be charged as deposit for your reservation
                                                </p>
                                            </div>
                                        </div>
                                    </div>
                                </div>
                                <!-- Hidden input to store the calculated deposit amount -->
                                <input type="hidden" 
                                       id="depositAmount" 
                                       name="depositAmount"
                                       th:field="*{depositAmount}">
                            </div>
                            
                            <!-- Voucher Code -->
                            <div class="mb-4">
                                <label for="voucherCode" class="form-label">
                                    <i class="fas fa-ticket-alt luxury-icon"></i> Voucher Code (Optional)
                                </label>
                                <div class="input-group">
                                    <input type="text" 
                                           class="form-control" 
                                           id="voucherCode" 
                                           name="voucherCode"
                                           th:field="*{voucherCode}"
                                           th:classappend="${#fields.hasErrors('voucherCode')} ? 'is-invalid' : ''"
                                           maxlength="50" 
                                           placeholder="Enter voucher code">
                                    <button type="button" 
                                            class="btn btn-outline-primary" 
                                            id="validateVoucherBtn"
                                            onclick="validateVoucher()">
                                        <i class="fas fa-check"></i> Check
                                    </button>
                                </div>
                                <div class="invalid-feedback" th:if="${#fields.hasErrors('voucherCode')}" 
                                     th:errors="*{voucherCode}"></div>
                                
                                <!-- Voucher validation result -->
                                <div id="voucherResult" class="mt-2" style="display: none;">
                                    <div id="voucherSuccess" class="alert alert-success" style="display: none;">
                                        <i class="fas fa-check-circle"></i>
                                        <span id="voucherSuccessText"></span>
                                    </div>
                                    <div id="voucherError" class="alert alert-danger" style="display: none;">
                                        <i class="fas fa-exclamation-circle"></i>
                                        <span id="voucherErrorText"></span>
                                    </div>
                                </div>
                                
                                <small style="color: var(--luxury-gray-dark); font-size: 0.9rem; margin-top: 8px; display: block;">
                                    Enter a valid voucher code to get discount on your reservation
                                </small>
                            </div>
                            
                            <!-- Special Requests -->
                            <div class="mb-4">
                                <label for="note" class="form-label">
                                    <i class="fas fa-comment-dots luxury-icon"></i> Special Requests
                                </label>
                                <textarea class="form-control" 
                                          id="note" 
                                          name="note"
                                          th:field="*{note}"
                                          th:classappend="${#fields.hasErrors('note')} ? 'is-invalid' : ''"
                                          rows="4" 
                                          maxlength="500" 
                                          placeholder="Dietary restrictions, celebration details, special arrangements, etc."></textarea>
                                <div class="invalid-feedback" th:if="${#fields.hasErrors('note')}" 
                                     th:errors="*{note}"></div>
                                <small style="color: var(--luxury-gray-dark); font-size: 0.9rem; margin-top: 8px; display: block;">
                                    Maximum 500 characters
                                </small>
                            </div>
                            
                            <!-- Action Buttons -->
                            <div class="text-center">
                                <button type="submit" class="btn btn--gold me-3">
                                    <i class="fas fa-check-circle"></i>
                                    <span th:text="${bookingId != null ? 'Update Reservation' : 'Confirm Reservation'}"></span>
                                </button>
                                
                                <!-- Join Waitlist Button (only show when creating new reservation) -->
                                <button type="button" 
                                        class="btn btn-outline-warning me-3" 
                                        id="joinWaitlistBtn"
                                        onclick="joinWaitlist()"
                                        th:if="${bookingId == null}"
                                        style="display: none;">
                                    <i class="fas fa-clock"></i> Join Waitlist
                                </button>
                                
                                <a href="/booking/my" class="btn btn-secondary">
                                    <i class="fas fa-arrow-left"></i> Back to My Reservations
                                </a>
                            </div>
                        </form>
                    </div>
                </div>
            </div>
        </div>
    </main>
    
    <!-- Table Selection Modal -->
    <div class="modal fade" id="tableModal" tabindex="-1" aria-labelledby="tableModalLabel" aria-hidden="true">
        <div class="modal-dialog modal-lg">
            <div class="modal-content">
                <div class="modal-header">
                    <h5 class="modal-title" id="tableModalLabel">
                        <i class="fas fa-chair"></i> Select Tables
                    </h5>
                    <button type="button" class="btn-close" data-bs-dismiss="modal" aria-label="Close"></button>
                </div>
                <div class="modal-body">
                    <div id="tablesList" class="row">
                        <!-- Tables will be loaded here -->
                    </div>
                </div>
                <div class="modal-footer">
                    <button type="button" class="btn btn-secondary" data-bs-dismiss="modal">Cancel</button>
                    <button type="button" class="btn btn-primary" onclick="confirmTableSelection()">Confirm Selection</button>
                </div>
            </div>
        </div>
    </div>

    <!-- Menu Selection Modal -->
    <div class="modal fade" id="menuModal" tabindex="-1" aria-labelledby="menuModalLabel" aria-hidden="true">
        <div class="modal-dialog modal-xl">
            <div class="modal-content">
                <div class="modal-header">
                    <h5 class="modal-title" id="menuModalLabel">
                        <i class="fas fa-utensils"></i> Select Menu Items
                    </h5>
                    <button type="button" class="btn-close" data-bs-dismiss="modal" aria-label="Close"></button>
                </div>
                <div class="modal-body">
                    <div id="menuList" class="row">
                        <!-- Menu items will be loaded here -->
                    </div>
                </div>
                <div class="modal-footer">
                    <button type="button" class="btn btn-secondary" data-bs-dismiss="modal">Cancel</button>
                    <button type="button" class="btn btn-primary" onclick="confirmMenuSelection()">Confirm Selection</button>
                </div>
            </div>
        </div>
    </div>
    
    <!-- Footer Fragment -->
    <div th:insert="~{fragments/footer :: site-footer}"></div>
    
    <!-- Bootstrap 5 JS -->
    <script src="https://cdn.jsdelivr.net/npm/bootstrap@5.3.0/dist/js/bootstrap.bundle.min.js"></script>
    
    <!-- Custom JS -->
    <script th:src="@{/js/main.js}" defer></script>
    
    <script>
        // Global variables to store selections
        let selectedTables = [];
        let selectedDishes = [];
        let availableTables = [];
        let availableDishes = [];

           function loadTables() {
               const restaurantId = document.getElementById('restaurantId').value;
               const viewTablesBtn = document.getElementById('viewTablesBtn');
               
               console.log('🔍 Loading tables for restaurant ID:', restaurantId);
               
               if (restaurantId) {
                   viewTablesBtn.disabled = false;
                   fetch(`/api/booking/restaurants/${restaurantId}/tables`)
                       .then(response => {
                           console.log('📡 API Response status:', response.status);
                           if (!response.ok) {
                               throw new Error(`HTTP error! status: ${response.status}`);
                           }
                           return response.json();
                       })
                       .then(tables => {
                           console.log('📋 Received tables:', tables);
                           availableTables = tables;
                           
                           if (tables.length === 0) {
                               console.log('⚠️ No tables found for restaurant ID:', restaurantId);
                           }
                           
                           // Load dishes and services for this restaurant
                           loadDishes(restaurantId);
                           loadServices(restaurantId);
                       })
                       .catch(error => {
                           console.error('❌ Error loading tables:', error);
                           availableTables = [];
                           // Still try to load dishes and services
                           loadDishes(restaurantId);
                           loadServices(restaurantId);
                       });
               } else {
                   viewTablesBtn.disabled = true;
                   // Keep services section visible for debugging
                   // document.getElementById('servicesSection').style.display = 'none';
                   // Reset menu button when no restaurant selected
                   const viewMenuBtn = document.getElementById('viewMenuBtn');
                   viewMenuBtn.innerHTML = '<i class="fas fa-eye"></i> View Menu';
                   viewMenuBtn.disabled = true;
                   updateTotalAmount();
               }
           }

        function loadDishes(restaurantId) {
            fetch(`/api/booking/restaurants/${restaurantId}/dishes`)
                .then(response => response.json())
                .then(dishes => {
                    availableDishes = dishes;
                    
                    // Update button text based on dishes availability
                    const viewMenuBtn = document.getElementById('viewMenuBtn');
                    if (dishes.length === 0) {
                        viewMenuBtn.innerHTML = '<i class="fas fa-eye"></i> View Menu (No items available)';
                        viewMenuBtn.disabled = true;
                    } else {
                        viewMenuBtn.innerHTML = '<i class="fas fa-eye"></i> View Menu';
                        viewMenuBtn.disabled = false;
                    }
                })
                .catch(error => {
                    console.error('Error loading dishes:', error);
                    const viewMenuBtn = document.getElementById('viewMenuBtn');
                    viewMenuBtn.innerHTML = '<i class="fas fa-eye"></i> View Menu (Error loading)';
                    viewMenuBtn.disabled = true;
                });
        }

        function loadServices(restaurantId) {
            console.log('🔍 Loading services for restaurant ID:', restaurantId);
            
            fetch(`/api/booking/restaurants/${restaurantId}/services`)
                .then(response => {
                    console.log('📡 Services API response status:', response.status);
                    return response.json();
                })
                .then(services => {
                    console.log('📋 Services received:', services);
                    console.log('📋 Services count:', services.length);
                    
                    const servicesContainer = document.getElementById('servicesContainer');
                    servicesContainer.innerHTML = '';
                    
                    // Always show services section for debugging
                    document.getElementById('servicesSection').style.display = 'block';
                    
                    if (services.length === 0) {
                        console.log('⚠️ No services found, adding placeholder');
                        servicesContainer.innerHTML = `
                            <div class="text-center text-muted py-4">
                                <i class="fas fa-concierge-bell fa-2x mb-2"></i>
                                <p>No additional services available for this restaurant.</p>
                            </div>
                        `;
                        return;
                    }
                    
                    services.forEach(service => {
                        console.log('➕ Adding service:', service.name, 'Price:', service.price);
                        const serviceCard = createServiceCard(service);
                        servicesContainer.appendChild(serviceCard);
                    });
                    
                    console.log('✅ Services cards created successfully');
                })
                .catch(error => {
                    console.error('❌ Error loading services:', error);
                    // Still show services section even on error
                    document.getElementById('servicesSection').style.display = 'block';
                    const servicesContainer = document.getElementById('servicesContainer');
                    servicesContainer.innerHTML = `
                        <div class="text-center text-danger py-4">
                            <i class="fas fa-exclamation-triangle fa-2x mb-2"></i>
                            <p>Error loading services. Please try again.</p>
                        </div>
                    `;
                });
        }

        function createServiceCard(service) {
            const card = document.createElement('div');
            card.className = 'service-card';
            card.dataset.serviceId = service.serviceId;
            card.dataset.price = service.price || 0;
            
            // Service icon mapping
            const iconMap = {
                'WIFI': 'fas fa-wifi',
                'PARKING': 'fas fa-parking',
                'VALET': 'fas fa-car',
                'LIVE_MUSIC': 'fas fa-music',
                'PRIVATE_ROOM': 'fas fa-door-open',
                'OUTDOOR_SEATING': 'fas fa-tree',
                'BAR': 'fas fa-cocktail',
                'KIDS_MENU': 'fas fa-child',
                'DELIVERY': 'fas fa-truck',
                'TAKEAWAY': 'fas fa-shopping-bag'
            };
            
            const iconClass = iconMap[service.name] || 'fas fa-concierge-bell';
            
            card.innerHTML = `
                <div class="service-checkbox"></div>
                <i class="service-icon ${iconClass}"></i>
                <div class="service-name">${service.name}</div>
                <div class="service-description">${service.description || 'Enhance your dining experience'}</div>
                <div class="service-price">
                    <i class="fas fa-tag"></i>
                    ${formatCurrency(service.price || 0)}
                </div>
            `;
            
            // Add click event listener
            card.addEventListener('click', function() {
                toggleServiceSelection(this);
            });
            
            return card;
        }

        function toggleServiceSelection(card) {
            const isSelected = card.classList.contains('selected');
            
            if (isSelected) {
                card.classList.remove('selected');
            } else {
                card.classList.add('selected');
            }
            
            updateTotalAmount();
        }

        function getSelectedServices() {
            const selectedCards = document.querySelectorAll('.service-card.selected');
            return Array.from(selectedCards).map(card => ({
                id: card.dataset.serviceId,
                price: parseFloat(card.dataset.price) || 0
            }));
        }

        function openTablePopup() {
            const tablesList = document.getElementById('tablesList');
            tablesList.innerHTML = '';
            
            availableTables.forEach(table => {
                const tableCard = document.createElement('div');
                tableCard.className = 'col-md-4 mb-3';
                tableCard.innerHTML = `
                    <div class="card table-card" data-table-id="${table.tableId}" data-deposit="${table.depositAmount || 0}">
                        <div class="card-body">
                            <div class="form-check">
                                <input class="form-check-input table-checkbox" 
                                       type="checkbox" 
                                       value="${table.tableId}"
                                       id="table-${table.tableId}">
                                <label class="form-check-label w-100" for="table-${table.tableId}">
                                    <h6 class="card-title">${table.tableName}</h6>
                                    <p class="card-text">
                                        <small class="text-muted">Capacity: ${table.capacity} people</small><br>
                                        <small class="text-muted">Deposit: ${formatCurrency(table.depositAmount || 0)}</small>
                                    </p>
                                </label>
                            </div>
                        </div>
                    </div>
                `;
                tablesList.appendChild(tableCard);
            });
            
            // Show modal
            const modal = new bootstrap.Modal(document.getElementById('tableModal'));
            modal.show();
        }

        function openMenuPopup() {
            const menuList = document.getElementById('menuList');
            menuList.innerHTML = '';
            
            if (availableDishes.length === 0) {
                menuList.innerHTML = `
                    <div class="col-12 text-center">
                        <div class="alert alert-info">
                            <i class="fas fa-info-circle"></i>
                            No menu items available for this restaurant.
                        </div>
                    </div>
                `;
            } else {
                availableDishes.forEach(dish => {
                    const dishCard = document.createElement('div');
                    dishCard.className = 'col-md-6 mb-3';
                    dishCard.innerHTML = `
                        <div class="card dish-card" data-dish-id="${dish.dishId}" data-price="${dish.price}">
                            <div class="card-body">
                                <div class="form-check">
                                    <input class="form-check-input dish-checkbox" 
                                           type="checkbox" 
                                           value="${dish.dishId}"
                                           id="dish-${dish.dishId}">
                                    <label class="form-check-label w-100" for="dish-${dish.dishId}">
                                        <h6 class="card-title">${dish.name}</h6>
                                        <p class="card-text">
                                            <small class="text-muted">${dish.description || 'No description'}</small><br>
                                            <strong class="text-primary">${formatCurrency(dish.price)}</strong>
                                        </p>
                                        <div class="quantity-control" style="display: none;">
                                            <label class="form-label small">Quantity:</label>
                                            <input type="number" 
                                                   class="form-control form-control-sm" 
                                                   min="1" 
                                                   max="10" 
                                                   value="1" 
                                                   style="width: 80px;">
                                        </div>
                                    </label>
                                </div>
                            </div>
                        </div>
                    `;
                    menuList.appendChild(dishCard);
                });
            }
            
            // Show modal
            const modal = new bootstrap.Modal(document.getElementById('menuModal'));
            modal.show();
            
            // Add event listeners for dish checkboxes in modal
            setTimeout(() => {
                const dishCheckboxes = document.querySelectorAll('#menuModal .dish-checkbox');
                dishCheckboxes.forEach(checkbox => {
                    checkbox.addEventListener('change', function() {
                        const quantityControl = this.parentElement.querySelector('.quantity-control');
                        if (quantityControl) {
                            quantityControl.style.display = this.checked ? 'block' : 'none';
                        }
                    });
                });
            }, 100);
        }

        function confirmTableSelection() {
            const checkboxes = document.querySelectorAll('.table-checkbox:checked');
            selectedTables = [];
            
            checkboxes.forEach(checkbox => {
                const tableCard = checkbox.closest('.table-card');
                const tableId = tableCard.getAttribute('data-table-id');
                const deposit = parseFloat(tableCard.getAttribute('data-deposit'));
                const tableName = tableCard.querySelector('.card-title').textContent;
                
                selectedTables.push({
                    id: tableId,
                    name: tableName,
                    deposit: deposit
                });
            });
            
            // Update UI
            updateTableSelectionUI();
            updateTotalAmount();
            
            // Close modal
            const modal = bootstrap.Modal.getInstance(document.getElementById('tableModal'));
            modal.hide();
        }

        function confirmMenuSelection() {
            const checkboxes = document.querySelectorAll('.dish-checkbox:checked');
            selectedDishes = [];
            
            checkboxes.forEach(checkbox => {
                const dishCard = checkbox.closest('.dish-card');
                const dishId = dishCard.getAttribute('data-dish-id');
                const price = parseFloat(dishCard.getAttribute('data-price'));
                const dishName = dishCard.querySelector('.card-title').textContent;
                const quantityInput = dishCard.querySelector('.quantity-control input');
                const quantity = quantityInput ? parseInt(quantityInput.value) || 1 : 1;
                
                selectedDishes.push({
                    id: dishId,
                    name: dishName,
                    price: price,
                    quantity: quantity
                });
            });
            
            // Update UI
            updateMenuSelectionUI();
            updateTotalAmount();
            
            // Close modal
            const modal = bootstrap.Modal.getInstance(document.getElementById('menuModal'));
            modal.hide();
        }

        function updateTableSelectionUI() {
            const countSpan = document.getElementById('selectedTablesCount');
            const hiddenInput = document.getElementById('selectedTableId');
            
            if (selectedTables.length === 0) {
                countSpan.textContent = 'No tables selected';
                hiddenInput.value = '';
            } else {
                // Only allow one table selection
                if (selectedTables.length > 1) {
                    selectedTables = [selectedTables[0]]; // Keep only the first one
                }
                countSpan.textContent = `${selectedTables.length} table(s) selected`;
                hiddenInput.value = selectedTables[0].id;
            }
        }

        function updateMenuSelectionUI() {
            const countSpan = document.getElementById('selectedDishesCount');
            const hiddenInput = document.getElementById('selectedDishIds');
            
            if (selectedDishes.length === 0) {
                countSpan.textContent = 'No items selected';
                hiddenInput.value = '';
            } else {
                countSpan.textContent = `${selectedDishes.length} item(s) selected`;
                hiddenInput.value = selectedDishes.map(d => `${d.id}:${d.quantity}`).join(',');
            }
        }

        function updateTotalAmount() {
            let tableDeposit = 0;
            let dishesTotal = 0;
            let servicesTotal = 0;

            // Calculate table deposit
            selectedTables.forEach(table => {
                tableDeposit += table.deposit;
            });

            // Calculate dishes total
            selectedDishes.forEach(dish => {
                dishesTotal += dish.price * dish.quantity;
            });

            // Calculate services total
            const selectedServices = getSelectedServices();
            selectedServices.forEach(service => {
                servicesTotal += service.price;
            });

            // Update hidden input with selected service IDs
            const serviceIdsInput = document.getElementById('selectedServiceIds');
            serviceIdsInput.value = selectedServices.map(s => s.id).join(',');

            // Update display
            document.getElementById('tableDepositAmount').textContent = formatCurrency(tableDeposit);
            document.getElementById('dishesTotalAmount').textContent = formatCurrency(dishesTotal);
            document.getElementById('servicesTotalAmount').textContent = formatCurrency(servicesTotal);
            
            const totalAmount = tableDeposit + dishesTotal + servicesTotal;
            document.getElementById('totalDepositAmount').textContent = formatCurrency(totalAmount);
            
            // Update hidden input
            document.getElementById('depositAmount').value = totalAmount;
        }

        function formatCurrency(amount) {
            return new Intl.NumberFormat('vi-VN', {
                style: 'currency',
                currency: 'VND'
            }).format(amount);
        }
        
        // Form validation before submit
        function validateForm() {
            // Check if form elements exist
            const restaurantSelect = document.getElementById('restaurantId');
            const guestCountInput = document.getElementById('guestCount');
            const bookingTimeInput = document.getElementById('bookingTime');
            const restaurantId = restaurantSelect.value;
            const guestCount = guestCountInput.value;
            const bookingTime = bookingTimeInput.value;
            // Check if booking time is at least 30 minutes from now and not too far in future
            const now = new Date();
            const bookingDateTime = new Date(bookingTime);
            const minTime = new Date(now.getTime() + 30 * 60000); // 30 minutes
            const maxTime = new Date(now.getTime() + 30 * 24 * 60 * 60 * 1000); // 30 days
            return true;
        }
        
        // Set minimum datetime to now + 30 minutes
        document.addEventListener('DOMContentLoaded', function() {
            const now = new Date();
            now.setMinutes(now.getMinutes() + 30);
            const minDateTime = now.toISOString().slice(0, 16);
            const bookingTimeInput = document.getElementById('bookingTime');            
            
            // Load tables if restaurant is already selected (edit mode)
            if (document.getElementById('restaurantId').value) {
                loadTables();
            }
            
            // Add change listener for restaurant selection
            document.getElementById('restaurantId').addEventListener('change', loadTables);
            
            // Restore form state after conflict/error
            restoreFormState();
            
            // Initialize total amount calculation
            updateTotalAmount();
            
            // Add event listeners for dish checkboxes to show/hide quantity controls
            document.addEventListener('change', function(e) {
                if (e.target.classList.contains('dish-checkbox')) {
                    const quantityControl = e.target.parentElement.querySelector('.quantity-control');
                    if (quantityControl) {
                        quantityControl.style.display = e.target.checked ? 'block' : 'none';
                    }
                }
            });
            
            // Check waitlist availability when restaurant or guest count changes
            document.getElementById('restaurantId').addEventListener('change', checkTableAvailability);
            document.getElementById('guestCount').addEventListener('input', checkTableAvailability);
        });
<<<<<<< HEAD
        
        // Voucher validation function
        function validateVoucher() {
            const voucherCode = document.getElementById('voucherCode').value.trim();
            const restaurantId = document.getElementById('restaurantId').value;
            const bookingTime = document.getElementById('bookingTime').value;
            const guestCount = document.getElementById('guestCount').value;
            
            if (!voucherCode) {
                showVoucherError('Please enter a voucher code');
                return;
            }
            
            if (!restaurantId) {
                showVoucherError('Please select a restaurant first');
                return;
            }
            
            if (!bookingTime) {
                showVoucherError('Please select booking time first');
                return;
            }
            
            if (!guestCount) {
                showVoucherError('Please enter number of guests first');
                return;
            }
            
            // Show loading state
            const validateBtn = document.getElementById('validateVoucherBtn');
            const originalText = validateBtn.innerHTML;
            validateBtn.innerHTML = '<i class="fas fa-spinner fa-spin"></i> Checking...';
            validateBtn.disabled = true;
            
            // Prepare request data
            const requestData = {
                code: voucherCode,
                restaurantId: parseInt(restaurantId),
                bookingTime: bookingTime,
                guestCount: parseInt(guestCount),
                orderAmount: 1000000 // Placeholder amount - should be calculated from actual order
            };
            
            // Make API call
            fetch('/api/vouchers/validate', {
=======

        // Waitlist functionality
        function joinWaitlist() {
            const restaurantId = document.getElementById('restaurantId').value;
            const guestCount = document.getElementById('guestCount').value;
            
            if (!restaurantId) {
                alert('Please select a restaurant first');
                return;
            }
            
            if (!guestCount || guestCount < 1) {
                alert('Please enter the number of guests');
                return;
            }
            
            const joinBtn = document.getElementById('joinWaitlistBtn');
            const originalText = joinBtn.innerHTML;
            
            // Show loading state
            joinBtn.innerHTML = '<i class="fas fa-spinner fa-spin"></i> Joining...';
            joinBtn.disabled = true;
            
            // Prepare form data
            const formData = {
                restaurantId: parseInt(restaurantId),
                guestCount: parseInt(guestCount),
                bookingTime: document.getElementById('bookingTime').value,
                depositAmount: document.getElementById('depositAmount').value || 0,
                note: document.getElementById('note').value || '',
                dishIds: document.getElementById('selectedDishIds').value || '',
                serviceIds: document.getElementById('selectedServiceIds').value || ''
            };
            
            // Send AJAX request
            fetch('/booking/waitlist', {
>>>>>>> 4c7be1eb
                method: 'POST',
                headers: {
                    'Content-Type': 'application/json',
                },
<<<<<<< HEAD
                body: JSON.stringify(requestData)
            })
            .then(response => response.json())
            .then(data => {
                if (data.valid) {
                    const discountText = data.calculatedDiscount ? 
                        `Discount: ${formatCurrency(data.calculatedDiscount)}` : 
                        'Voucher is valid';
                    showVoucherSuccess(discountText);
                } else {
                    const errorMessage = getVoucherErrorMessage(data.reason);
                    showVoucherError(errorMessage);
                }
            })
            .catch(error => {
                console.error('Error validating voucher:', error);
                showVoucherError('Error validating voucher. Please try again.');
            })
            .finally(() => {
                // Reset button state
                validateBtn.innerHTML = originalText;
                validateBtn.disabled = false;
            });
        }
        
        function showVoucherSuccess(message) {
            hideVoucherMessages();
            document.getElementById('voucherSuccessText').textContent = message;
            document.getElementById('voucherSuccess').style.display = 'block';
            document.getElementById('voucherResult').style.display = 'block';
        }
        
        function showVoucherError(message) {
            hideVoucherMessages();
            document.getElementById('voucherErrorText').textContent = message;
            document.getElementById('voucherError').style.display = 'block';
            document.getElementById('voucherResult').style.display = 'block';
        }
        
        function hideVoucherMessages() {
            document.getElementById('voucherSuccess').style.display = 'none';
            document.getElementById('voucherError').style.display = 'none';
        }
        
        function getVoucherErrorMessage(reason) {
            const errorMessages = {
                'EMPTY_CODE': 'Please enter a voucher code',
                'NOT_FOUND': 'Voucher code not found',
                'INACTIVE': 'This voucher is not active',
                'NOT_STARTED': 'This voucher is not yet active',
                'EXPIRED': 'This voucher has expired',
                'RESTAURANT_SCOPE_MISMATCH': 'This voucher is not valid for the selected restaurant',
                'MIN_ORDER_NOT_MET': 'Order amount does not meet minimum requirement',
                'GLOBAL_LIMIT_REACHED': 'This voucher has reached its usage limit',
                'PER_CUSTOMER_LIMIT_REACHED': 'You have reached the usage limit for this voucher',
                'NOT_ASSIGNED': 'This voucher is not assigned to you',
                'LIMIT_REACHED': 'You have used this voucher too many times',
                'APPLICATION_ERROR': 'Error applying voucher. Please try again.'
            };
            return errorMessages[reason] || 'Invalid voucher code';
        }
        
        function formatCurrency(amount) {
            return new Intl.NumberFormat('vi-VN', {
                style: 'currency',
                currency: 'VND'
            }).format(amount);
=======
                body: JSON.stringify(formData)
            })
            .then(response => response.json())
            .then(data => {
                if (data.success) {
                    // Show success message
                    showWaitlistSuccess(data);
                } else {
                    alert('Error joining waitlist: ' + data.error);
                }
            })
            .catch(error => {
                console.error('Error:', error);
                alert('Error joining waitlist. Please try again.');
            })
            .finally(() => {
                // Restore button state
                joinBtn.innerHTML = originalText;
                joinBtn.disabled = false;
            });
        }
        
        function showWaitlistSuccess(data) {
            const message = `🎉 Successfully joined waitlist!\n\n` +
                          `📍 Restaurant: ${document.getElementById('restaurantId').selectedOptions[0].text}\n` +
                          `👥 Party Size: ${document.getElementById('guestCount').value} guests\n` +
                          `⏰ Queue Position: #${data.queuePosition}\n` +
                          `⏱️ Estimated Wait Time: ${data.estimatedWaitTime} minutes\n\n` +
                          `📱 You will be notified when a table becomes available.\n` +
                          `💡 You can check your waitlist status in "My Reservations".`;
            
            alert(message);
            
            // Redirect to booking list to see waitlist entry
            window.location.href = '/booking/my?filter=waitlist';
        }
        
        function checkTableAvailability() {
            const restaurantId = document.getElementById('restaurantId').value;
            const guestCount = parseInt(document.getElementById('guestCount').value);
            const bookingTime = document.getElementById('bookingTime').value;
            const joinBtn = document.getElementById('joinWaitlistBtn');
            
            if (!restaurantId || !guestCount || !bookingTime) {
                joinBtn.style.display = 'none';
                return;
            }
            
            // Check waitlist eligibility based on smart logic
            const waitlistEligible = checkWaitlistEligibility(guestCount, bookingTime);
            
            if (!waitlistEligible.eligible) {
                joinBtn.style.display = 'none';
                return;
            }
            
            // Check if there are available tables for the party size
            fetch(`/api/booking/restaurants/${restaurantId}/tables`)
                .then(response => response.json())
                .then(tables => {
                    const availableTables = tables.filter(table => 
                        table.status === 'AVAILABLE' && 
                        table.capacity >= guestCount
                    );
                    
                    // Show join waitlist button if no tables available AND eligible
                    if (availableTables.length === 0 && waitlistEligible.eligible) {
                        joinBtn.style.display = 'inline-block';
                        joinBtn.innerHTML = `<i class="fas fa-clock"></i> Join Waitlist ${waitlistEligible.reason ? '(' + waitlistEligible.reason + ')' : ''}`;
                    } else {
                        joinBtn.style.display = 'none';
                    }
                })
                .catch(error => {
                    console.error('Error checking table availability:', error);
                });
        }
        
        function checkWaitlistEligibility(guestCount, bookingTime) {
            const now = new Date();
            const bookingDateTime = new Date(bookingTime);
            const bookingHour = bookingDateTime.getHours();
            const bookingDate = bookingDateTime.toDateString();
            const currentDate = now.toDateString();
            
            // Check if it's same day booking
            const isSameDay = bookingDate === currentDate;
            
            // Define peak hours (18:00 - 21:00)
            const isPeakHour = bookingHour >= 18 && bookingHour <= 21;
            
            // Check party size limits
            const maxWaitlistPartySize = 6; // Can be made configurable later
            
            // Rule 1: Party size too large for waitlist
            if (guestCount > maxWaitlistPartySize) {
                return {
                    eligible: false,
                    reason: `Groups larger than ${maxWaitlistPartySize} cannot join waitlist`
                };
            }
            
            // Rule 2: Future bookings (not same day) - more restrictive
            if (!isSameDay) {
                // For future bookings, only allow waitlist during peak hours
                if (!isPeakHour) {
                    return {
                        eligible: false,
                        reason: 'Waitlist only available during peak hours (6-9 PM) for future bookings'
                    };
                }
            }
            
            // Rule 3: Same day bookings - more flexible
            if (isSameDay) {
                // Allow waitlist for same day bookings, but show different message
                if (isPeakHour) {
                    return {
                        eligible: true,
                        reason: 'Peak hours - high demand expected'
                    };
                } else {
                    return {
                        eligible: true,
                        reason: 'Same day booking'
                    };
                }
            }
            
            // Rule 4: Very far future bookings (more than 7 days)
            const daysDifference = Math.ceil((bookingDateTime - now) / (1000 * 60 * 60 * 24));
            if (daysDifference > 7) {
                return {
                    eligible: false,
                    reason: 'Waitlist not available for bookings more than 7 days in advance'
                };
            }
            
            return { eligible: true };
        }
        
        // Override loadTables function to also check waitlist availability
        const originalLoadTables = loadTables;
        loadTables = function() {
            originalLoadTables();
            // Check waitlist availability after loading tables
            setTimeout(checkTableAvailability, 500);
        };
        
        // Restore form state after conflict/error
        function restoreFormState() {
            // Restore table selection if any
            const selectedTableId = document.getElementById('selectedTableId').value;
            if (selectedTableId) {
                // Wait for tables to load, then restore selection
                setTimeout(() => {
                    const tableCheckbox = document.querySelector(`input[value="${selectedTableId}"]`);
                    if (tableCheckbox) {
                        tableCheckbox.checked = true;
                        updateTableSelectionUI();
                    }
                }, 1000);
            }
            
            // Restore dish selections if any
            const selectedDishIds = document.getElementById('selectedDishIds').value;
            if (selectedDishIds) {
                const dishSelections = selectedDishIds.split(',');
                dishSelections.forEach(selection => {
                    const [dishId, quantity] = selection.split(':');
                    if (dishId && quantity) {
                        // Wait for dishes to load, then restore selection
                        setTimeout(() => {
                            const dishCheckbox = document.querySelector(`input[value="${dishId}"]`);
                            if (dishCheckbox) {
                                dishCheckbox.checked = true;
                                const quantityInput = dishCheckbox.parentElement.querySelector('.quantity-control input');
                                if (quantityInput) {
                                    quantityInput.value = quantity;
                                }
                                updateMenuSelectionUI();
                            }
                        }, 1000);
                    }
                });
            }
            
            // Restore service selections if any
            const selectedServiceIds = document.getElementById('selectedServiceIds').value;
            if (selectedServiceIds) {
                const serviceIds = selectedServiceIds.split(',');
                serviceIds.forEach(serviceId => {
                    const serviceCard = document.querySelector(`.service-card[data-service-id="${serviceId}"]`);
                    if (serviceCard) {
                        serviceCard.classList.add('selected');
                    }
                });
            }
>>>>>>> 4c7be1eb
        }
    </script>
</body>
</html> <|MERGE_RESOLUTION|>--- conflicted
+++ resolved
@@ -860,7 +860,6 @@
             document.getElementById('restaurantId').addEventListener('change', checkTableAvailability);
             document.getElementById('guestCount').addEventListener('input', checkTableAvailability);
         });
-<<<<<<< HEAD
         
         // Voucher validation function
         function validateVoucher() {
@@ -906,7 +905,6 @@
             
             // Make API call
             fetch('/api/vouchers/validate', {
-=======
 
         // Waitlist functionality
         function joinWaitlist() {
@@ -943,12 +941,10 @@
             
             // Send AJAX request
             fetch('/booking/waitlist', {
->>>>>>> 4c7be1eb
                 method: 'POST',
                 headers: {
                     'Content-Type': 'application/json',
                 },
-<<<<<<< HEAD
                 body: JSON.stringify(requestData)
             })
             .then(response => response.json())
@@ -1016,7 +1012,6 @@
                 style: 'currency',
                 currency: 'VND'
             }).format(amount);
-=======
                 body: JSON.stringify(formData)
             })
             .then(response => response.json())
@@ -1215,7 +1210,6 @@
                     }
                 });
             }
->>>>>>> 4c7be1eb
         }
     </script>
 </body>
