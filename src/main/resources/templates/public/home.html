<!DOCTYPE html>
<html lang="vi" xmlns:th="http://www.thymeleaf.org"
      xmlns:sec="http://www.thymeleaf.org/extras/spring-security">
<head>
    <meta charset="UTF-8">
    <meta name="viewport" content="width=device-width, initial-scale=1.0">
    <title>Book Eat – Đặt bàn online, giữ chỗ ngay</title>
    
    <!-- Bootstrap 5 CSS -->
    <link href="https://cdn.jsdelivr.net/npm/bootstrap@5.3.0/dist/css/bootstrap.min.css" rel="stylesheet">
    <!-- Font Awesome -->
    <link href="https://cdnjs.cloudflare.com/ajax/libs/font-awesome/6.4.0/css/all.min.css" rel="stylesheet">
    <!-- Google Fonts -->
    <link href="https://fonts.googleapis.com/css2?family=Inter:wght@300;400;500;600;700&display=swap" rel="stylesheet">
    
    <!-- Home Resy Style CSS -->
    <link th:href="@{/css/home-resy.css}" rel="stylesheet">
    
</head>
<body>
    <!-- Header -->
    <!-- Mini Header -->
    <div class="mini-header">
        <div class="container">
            <div class="mini-header-content">
                <div class="mini-header-left">
                    <!-- Có thể thêm thông tin khác ở đây -->
                </div>
                <div class="mini-header-right">
                    <a th:href="@{/restaurant-owner/dashboard}" class="for-restaurants" sec:authorize="hasRole('RESTAURANT_OWNER')">For Restaurants</a>
                    <a th:href="@{/auth/register}" class="for-restaurants" sec:authorize="!isAuthenticated()">For Restaurants</a>
                </div>
            </div>
        </div>
<<<<<<< HEAD
    </div>
    <!-- main header -->
    <header class="header">
        <div class="container">
            <a th:href="@{/}" class="logo">Book Eat</a>
            <nav>
                <ul class="nav-menu">
                    <li><a href="#home">Trang chủ</a></li>
                    <li><a th:href="@{/restaurants}">Nhà hàng</a></li>
                    <li><a th:href="@{/about}">Về chúng tôi</a></li>
                    <li><a th:href="@{/contact}">Liên hệ</a></li>
                </ul>
            </nav>
            <div class="header-actions">
                <!-- Guest User Actions -->
                <a th:href="@{/login}" class="btn-resy-outline" sec:authorize="!isAuthenticated()">Đăng nhập</a>
                <a th:href="@{/auth/register}" class="btn-resy" sec:authorize="!isAuthenticated()">Đăng ký</a>
                
                <!-- Authenticated User Actions -->
                <div sec:authorize="isAuthenticated()" class="user-actions">
                    <!-- Customer Actions -->
                    <a th:href="@{/customer/favorites}" class="btn-resy-outline" sec:authorize="hasRole('CUSTOMER')">
                        <i class="fas fa-heart"></i>
                    </a>
                    
                    <!-- Restaurant Owner Dashboard -->
                    <a th:href="@{/restaurant-owner/dashboard}" class="btn-resy" sec:authorize="hasRole('RESTAURANT_OWNER')">
                        <i class="fas fa-tachometer-alt"></i>
                        Dashboard
                    </a>
                    
                    <!-- Admin Dashboard -->
                    <a th:href="@{/admin/dashboard}" class="btn-resy" sec:authorize="hasRole('ADMIN')">
                        <i class="fas fa-cog"></i>
                        Admin
                    </a>
                    
                    <!-- User Profile Dropdown -->
                    <div class="user-dropdown">
                        <button class="btn-resy-outline dropdown-toggle" type="button" data-bs-toggle="dropdown" aria-expanded="false">
                            <i class="fas fa-user-circle"></i>
                            <span sec:authentication="name">User</span>
                        </button>
                        <ul class="dropdown-menu dropdown-menu-end">
                            <li>
                                <a class="dropdown-item" th:href="@{/auth/profile}">
                                    <i class="fas fa-user me-2"></i>
                                    Profile
                                </a>
                            </li>
                            <li sec:authorize="hasRole('CUSTOMER')">
                                <a class="dropdown-item" th:href="@{/customer/favorites}">
                                    <i class="fas fa-heart me-2"></i>
                                    Favorites
                                </a>
                            </li>
                            <li sec:authorize="hasRole('RESTAURANT_OWNER')">
                                <a class="dropdown-item" th:href="@{/restaurant-owner/dashboard}">
                                    <i class="fas fa-tachometer-alt me-2"></i>
                                    Restaurant Dashboard
                                </a>
                            </li>
                            <li sec:authorize="hasRole('ADMIN')">
                                <a class="dropdown-item" th:href="@{/admin/dashboard}">
                                    <i class="fas fa-cog me-2"></i>
                                    Admin Dashboard
                                </a>
                            </li>
                            <li><hr class="dropdown-divider"></li>
                            <li>
                                <a class="dropdown-item" th:href="@{/logout}">
                                    <i class="fas fa-sign-out-alt me-2"></i>
                                    Đăng xuất
                                </a>
                            </li>
                        </ul>
                    </div>
                </div>
            </div>
        </div>
    </header>

    <!-- Video Hero Section -->
    <section class="video-hero" id="home">
        <div class="video-background">
            <!-- YouTube Video Embed -->
            <iframe 
                src="https://www.youtube.com/embed/xPPLbEFbCAo?autoplay=1&mute=1&loop=1&playlist=xPPLbEFbCAo&controls=0&showinfo=0&rel=0&modestbranding=1"
                frameborder="0"
                allow="autoplay; encrypted-media"
                allowfullscreen>
            </iframe>
        </div>
        <div class="video-overlay">
            <div class="video-content">
                <h1 class="video-title">Khám phá ẩm thực tại BootEat</h1>
                <p class="video-subtitle">Đặt bàn tại những nhà hàng tốt nhất với Book Eat</p>
                
                <div class="video-buttons">
                    <a th:href="@{/restaurants}" class="btn-video">
                        <i class="fas fa-utensils"></i>
                        Khám phá ngay
                    </a>
                    <a href="#intro" class="btn-video-outline">
                        <i class="fas fa-play"></i>
                        Xem thêm
                    </a>
                </div>
            </div>
        </div>
    </section>
=======
        
        <!-- AI Hero Search Section -->
        <div th:insert="~{fragments/ai-hero-search :: ai-hero-search}"></div>
>>>>>>> 3caec9bd

    <!-- Intro Section -->
    <section class="intro-section" id="intro">
        <div class="container">
            <div class="intro-container">
                <div class="intro-content">
                    <h2>Nền tảng đặt bàn nhà hàng hàng đầu Việt Nam</h2>
                    <p>
                        Book Eat là giải pháp đặt bàn thông minh, kết nối bạn với hàng ngàn nhà hàng chất lượng cao 
                        trên toàn quốc. Chúng tôi cam kết mang đến trải nghiệm ẩm thực tuyệt vời nhất cho mọi thực khách.
                    </p>
                    <p>
                        Với công nghệ hiện đại và dịch vụ chuyên nghiệp, việc đặt bàn chưa bao giờ dễ dàng đến thế. 
                        Chỉ vài cú click, bạn đã có thể đảm bảo chỗ ngồi tại nhà hàng yêu thích.
                    </p>
                    
                    <div class="intro-features">
                        <div class="intro-feature">
                            <div class="intro-feature-icon">
                                <i class="fas fa-bolt"></i>
                            </div>
                            <div class="intro-feature-text">
                                <h4>Đặt bàn nhanh chóng</h4>
                                <p>Xác nhận tức thì trong vài giây</p>
                            </div>
                        </div>
                        
                        <div class="intro-feature">
                            <div class="intro-feature-icon">
                                <i class="fas fa-shield-alt"></i>
                            </div>
                            <div class="intro-feature-text">
                                <h4>An toàn & Bảo mật</h4>
                                <p>Thông tin được mã hóa bảo mật</p>
                            </div>
                        </div>
                        
                        <div class="intro-feature">
                            <div class="intro-feature-icon">
                                <i class="fas fa-star"></i>
                            </div>
                            <div class="intro-feature-text">
                                <h4>Chất lượng đảm bảo</h4>
                                <p>Nhà hàng được chọn lọc kỹ càng</p>
                            </div>
                        </div>
                        
                        <div class="intro-feature">
                            <div class="intro-feature-icon">
                                <i class="fas fa-headset"></i>
                            </div>
                            <div class="intro-feature-text">
                                <h4>Hỗ trợ 24/7</h4>
                                <p>Luôn sẵn sàng hỗ trợ bạn</p>
                            </div>
                        </div>
                     </div>
                 </div>
                 
                 <div class="intro-image">
                     <!-- YouTube Video Embed -->
                     <iframe 
                         src="https://www.youtube.com/embed/lcU3pruVyUw?autoplay=1&mute=1&loop=1&playlist=lcU3pruVyUw&controls=0&showinfo=0&rel=0&modestbranding=1"
                         frameborder="0"
                         allow="autoplay; encrypted-media"
                         allowfullscreen>
                     </iframe>
                     <div class="intro-video-overlay"></div>
                     <div class="intro-stats">
                         <div class="intro-stat">
                             <span class="intro-stat-number">1,200+</span>
                             <span class="intro-stat-label">Nhà hàng</span>
                         </div>
                         <div class="intro-stat">
                             <span class="intro-stat-number">50K+</span>
                             <span class="intro-stat-label">Khách hàng</span>
                         </div>
                         <div class="intro-stat">
                             <span class="intro-stat-number">4.8</span>
                             <span class="intro-stat-label">Đánh giá</span>
                         </div>
                     </div>
                 </div>
 
             </div>
         </div>
     </section>

    <!-- Popular Restaurants -->
    <section class="popular-section" id="restaurants">
        <div class="container">
            <div class="section-header">
                <h2 class="section-title">Nhà hàng phổ biến</h2>
                <p class="section-subtitle">Những nhà hàng được yêu thích nhất</p>
            </div>
            
            <div class="restaurant-grid">
                <div class="restaurant-card">
                    <div class="restaurant-image">
                        <div class="restaurant-badge">Premium</div>
                    </div>
                    <div class="restaurant-info">
                        <h3 class="restaurant-name">Le Bistrot</h3>
                        <p class="restaurant-cuisine">French • Fine Dining</p>
                        <div class="restaurant-rating">
                            <div class="stars">
                                <i class="fas fa-star"></i>
                                <i class="fas fa-star"></i>
                                <i class="fas fa-star"></i>
                                <i class="fas fa-star"></i>
                                <i class="fas fa-star"></i>
                            </div>
                            <span class="rating-text">4.8 (124 đánh giá)</span>
                        </div>
                        <div class="restaurant-price">$$$$</div>
                        <button class="book-btn">Đặt bàn</button>
                    </div>
                </div>
                
                <div class="restaurant-card">
                    <div class="restaurant-image" style="background: linear-gradient(135deg, #a8e6cf 0%, #88d8c0 100%);">
                        <div class="restaurant-badge">Popular</div>
                    </div>
                    <div class="restaurant-info">
                        <h3 class="restaurant-name">Garden Terrace</h3>
                        <p class="restaurant-cuisine">Asian • Casual</p>
                        <div class="restaurant-rating">
                            <div class="stars">
                                <i class="fas fa-star"></i>
                                <i class="fas fa-star"></i>
                                <i class="fas fa-star"></i>
                                <i class="fas fa-star"></i>
                                <i class="fas fa-star"></i>
                            </div>
                            <span class="rating-text">4.6 (89 đánh giá)</span>
                        </div>
                        <div class="restaurant-price">$$$</div>
                        <button class="book-btn">Đặt bàn</button>
                    </div>
                </div>
                
                <div class="restaurant-card">
                    <div class="restaurant-image" style="background: linear-gradient(135deg, #ff9a9e 0%, #fecfef 100%);">
                        <div class="restaurant-badge">New</div>
                    </div>
                    <div class="restaurant-info">
                        <h3 class="restaurant-name">Sky Lounge</h3>
                        <p class="restaurant-cuisine">International • Rooftop</p>
                        <div class="restaurant-rating">
                            <div class="stars">
                                <i class="fas fa-star"></i>
                                <i class="fas fa-star"></i>
                                <i class="fas fa-star"></i>
                                <i class="fas fa-star"></i>
                                <i class="fas fa-star"></i>
                            </div>
                            <span class="rating-text">4.9 (67 đánh giá)</span>
                        </div>
                        <div class="restaurant-price">$$$$</div>
                        <button class="book-btn">Đặt bàn</button>
                    </div>
                </div>
            </div>
        </div>
    </section>

    <!-- Categories Section -->
    <section class="categories-section" id="categories">
        <div class="container">
            <div class="section-header">
                <h2 class="section-title">Khám phá theo loại hình</h2>
                <p class="section-subtitle">Tìm nhà hàng phù hợp với sở thích của bạn</p>
            </div>
            
            <div class="category-grid">
                <div class="category-card">
                    <div class="category-icon">
                        <i class="fas fa-utensils"></i>
                    </div>
                    <h3 class="category-name">Fine Dining</h3>
                    <p class="category-count">45 nhà hàng</p>
                </div>
                
                <div class="category-card">
                    <div class="category-icon">
                        <i class="fas fa-pizza-slice"></i>
                    </div>
                    <h3 class="category-name">Casual Dining</h3>
                    <p class="category-count">128 nhà hàng</p>
                </div>
                
                <div class="category-card">
                    <div class="category-icon">
                        <i class="fas fa-coffee"></i>
                    </div>
                    <h3 class="category-name">Café & Bistro</h3>
                    <p class="category-count">67 nhà hàng</p>
                </div>
                
                <div class="category-card">
                    <div class="category-icon">
                        <i class="fas fa-building"></i>
                    </div>
                    <h3 class="category-name">Rooftop</h3>
                    <p class="category-count">23 nhà hàng</p>
                </div>
            </div>
        </div>
    </section>

    <!-- Restaurant Partners Section -->
    <section class="partners-section">
        <div class="container">
            <div class="partners-intro">
                <h2>Đối tác nhà hàng của chúng tôi</h2>
                <p>Hợp tác với những thương hiệu ẩm thực hàng đầu để mang đến trải nghiệm tuyệt vời nhất</p>
            </div>
            
            <div class="partners-grid">
                <!-- Partner 1 -->
                <div class="partner-card">
                    <div class="partner-logo" style="background: linear-gradient(135deg, #667eea 0%, #764ba2 100%);">
                        <i class="fas fa-crown"></i>
                    </div>
                    <h3 class="partner-name">Le Cordon Bleu</h3>
                    <p class="partner-type">Fine Dining • French Cuisine</p>
                    <div class="partner-stats">
                        <div class="partner-stat">
                            <div class="partner-stat-number">4.9</div>
                            <div class="partner-stat-label">Rating</div>
                        </div>
                        <div class="partner-stat">
                            <div class="partner-stat-number">350+</div>
                            <div class="partner-stat-label">Reviews</div>
                        </div>
                    </div>
                </div>
                
                <!-- Partner 2 -->
                <div class="partner-card">
                    <div class="partner-logo" style="background: linear-gradient(135deg, #f093fb 0%, #f5576c 100%);">
                        <i class="fas fa-fire"></i>
                    </div>
                    <h3 class="partner-name">Sushi Master</h3>
                    <p class="partner-type">Japanese • Premium</p>
                    <div class="partner-stats">
                        <div class="partner-stat">
                            <div class="partner-stat-number">4.8</div>
                            <div class="partner-stat-label">Rating</div>
                        </div>
                        <div class="partner-stat">
                            <div class="partner-stat-number">280+</div>
                            <div class="partner-stat-label">Reviews</div>
                        </div>
                    </div>
                </div>
                
                <!-- Partner 3 -->
                <div class="partner-card">
                    <div class="partner-logo" style="background: linear-gradient(135deg, #4facfe 0%, #00f2fe 100%);">
                        <i class="fas fa-leaf"></i>
                    </div>
                    <h3 class="partner-name">Green Garden</h3>
                    <p class="partner-type">Vegetarian • Organic</p>
                    <div class="partner-stats">
                        <div class="partner-stat">
                            <div class="partner-stat-number">4.7</div>
                            <div class="partner-stat-label">Rating</div>
                        </div>
                        <div class="partner-stat">
                            <div class="partner-stat-number">195+</div>
                            <div class="partner-stat-label">Reviews</div>
                        </div>
                    </div>
                </div>
                
                <!-- Partner 4 -->
                <div class="partner-card">
                    <div class="partner-logo" style="background: linear-gradient(135deg, #fa709a 0%, #fee140 100%);">
                        <i class="fas fa-pizza-slice"></i>
                    </div>
                    <h3 class="partner-name">Bella Italia</h3>
                    <p class="partner-type">Italian • Family Style</p>
                    <div class="partner-stats">
                        <div class="partner-stat">
                            <div class="partner-stat-number">4.6</div>
                            <div class="partner-stat-label">Rating</div>
                        </div>
                        <div class="partner-stat">
                            <div class="partner-stat-number">420+</div>
                            <div class="partner-stat-label">Reviews</div>
                        </div>
                    </div>
                </div>
            </div>
            
                <!-- Partners CTA -->
                <div class="partners-cta">
                    <h3>Bạn là chủ nhà hàng?</h3>
                    <p>Hợp tác với Book Eat để tiếp cận hàng ngàn khách hàng tiềm năng mỗi ngày</p>
                    <a th:href="@{/auth/register}" class="btn-partner">
                        <i class="fas fa-handshake"></i>
                        Trở thành đối tác
                    </a>
                </div>
        </div>
    </section>

    <!-- Footer Video CTA -->
    <section class="footer-video-cta">
        <div class="footer-video-background">
            <!-- YouTube Video Embed -->
            <iframe 
                src="https://www.youtube.com/embed/lcU3pruVyUw?autoplay=1&mute=1&loop=1&playlist=lcU3pruVyUw&controls=0&showinfo=0&rel=0&modestbranding=1"
                frameborder="0"
                allow="autoplay; encrypted-media"
                allowfullscreen>
            </iframe>
        </div>
        <div class="footer-video-overlay">
            <div class="footer-video-content">
                <h2 class="footer-video-title">Bắt đầu trải nghiệm ngay hôm nay</h2>
                <p class="footer-video-subtitle">Đặt bàn nhanh chóng, dễ dàng và miễn phí</p>
                <div class="footer-video-buttons">
                    <a th:href="@{/restaurants}" class="btn-footer-video">
                        <i class="fas fa-calendar-check"></i>
                        Đặt bàn ngay
                    </a>
                    <a th:href="@{/auth/register}" class="btn-footer-video-outline">
                        <i class="fas fa-store"></i>
                        Dành cho nhà hàng
                    </a>
                </div>
            </div>
        </div>
    </section>

<<<<<<< HEAD
    <!-- Footer -->
    <footer class="footer">
        <div class="container">
            <div class="footer-content">
                <div class="footer-section">
                    <h4>Book Eat</h4>
                    <p style="color: var(--resy-gray); font-size: 14px; margin-bottom: 1rem;">
                        Nền tảng đặt bàn nhà hàng hàng đầu Việt Nam. 
                        Kết nối khách hàng với những nhà hàng tốt nhất.
                    </p>
                </div>
                <div class="footer-section">
                    <h4>Khám phá</h4>
                    <ul>
                        <li><a th:href="@{/restaurants}">Nhà hàng gần đây</a></li>
                        <li><a th:href="@{/restaurants}">Nhà hàng phổ biến</a></li>
                        <li><a th:href="@{/restaurants}">Nhà hàng mới</a></li>
                        <li><a th:href="@{/restaurants}">Ưu đãi đặc biệt</a></li>
                    </ul>
                </div>
                <div class="footer-section">
                    <h4>Hỗ trợ</h4>
                    <ul>
                        <li><a th:href="@{/contact}">Trung tâm trợ giúp</a></li>
                        <li><a th:href="@{/contact}">Liên hệ</a></li>
                        <li><a th:href="@{/terms-of-service}">Điều khoản sử dụng</a></li>
                        <li><a th:href="@{/terms-of-service}">Chính sách bảo mật</a></li>
                    </ul>
                </div>
                <div class="footer-section">
                    <h4>Liên hệ</h4>
                    <ul>
                        <li><a href="tel:19001234">📞 1900 1234</a></li>
                        <li><a href="mailto:support@bookeat.vn">✉️ support@bookeat.vn</a></li>
                        <li><a href="#contact">📍 Đà Nẵng, Việt Nam</a></li>
                    </ul>
                </div>
            </div>
            <div class="footer-bottom">
                <p>&copy; 2025 Book Eat. Tất cả quyền được bảo lưu.</p>
            </div>
        </div>
    </footer>
=======
    <!-- AI Chat Widget -->
    <div th:insert="~{fragments/ai-chat-widget :: ai-chat-widget}"></div>

    <!-- Bootstrap 5 JS -->
    <!-- Enhanced Search Filter Styles -->
    <style>
        .quick-filters {
            background: rgba(255, 255, 255, 0.1);
            border-radius: 12px;
            padding: 20px;
            margin-bottom: 20px;
        }
        
        .quick-filter-btn {
            border-radius: 20px !important;
            transition: all 0.3s ease;
            font-weight: 500;
        }
        
        .quick-filter-btn:hover {
            transform: translateY(-2px);
            box-shadow: 0 4px 12px rgba(0,0,0,0.15);
        }
        
        .quick-filter-btn.active {
            background: var(--gold-color) !important;
            border-color: var(--gold-color) !important;
            color: white !important;
        }
        
        .advanced-filters {
            background: rgba(255, 255, 255, 0.05);
            border-radius: 12px;
            padding: 20px;
            margin-top: 20px;
            animation: slideDown 0.3s ease-out;
        }
        
        @keyframes slideDown {
            from {
                opacity: 0;
                transform: translateY(-10px);
            }
            to {
                opacity: 1;
                transform: translateY(0);
            }
        }
        
        .form-control, .form-select {
            border-radius: 8px;
            border: 1px solid rgba(255, 255, 255, 0.2);
            background: rgba(255, 255, 255, 0.1);
            color: white;
            transition: all 0.3s ease;
        }
        
        .form-control:focus, .form-select:focus {
            border-color: var(--gold-color);
            box-shadow: 0 0 0 0.2rem rgba(255, 215, 0, 0.25);
            background: rgba(255, 255, 255, 0.15);
        }
        
        .form-control::placeholder {
            color: rgba(255, 255, 255, 0.6);
        }
        
        .form-label {
            color: white;
            font-weight: 600;
            margin-bottom: 8px;
        }
        
        .btn--gold {
            background: linear-gradient(135deg, #ffd700, #ffed4e);
            border: none;
            color: #333;
            font-weight: 600;
            border-radius: 8px;
            transition: all 0.3s ease;
        }
        
        .btn--gold:hover {
            transform: translateY(-2px);
            box-shadow: 0 6px 20px rgba(255, 215, 0, 0.4);
        }
        
        .btn--outline {
            border: 2px solid rgba(255, 255, 255, 0.3);
            color: white;
            background: transparent;
            border-radius: 8px;
            transition: all 0.3s ease;
        }
        
        .btn--outline:hover {
            background: rgba(255, 255, 255, 0.1);
            border-color: rgba(255, 255, 255, 0.5);
            color: white;
        }
    </style>
>>>>>>> 3caec9bd

    <!-- Bootstrap JS -->
    <script src="https://cdn.jsdelivr.net/npm/bootstrap@5.3.0/dist/js/bootstrap.bundle.min.js"></script>
    
    <!-- Home Resy JavaScript -->
    <script th:src="@{/js/home-resy.js}"></script>
</body>
</html>
<|MERGE_RESOLUTION|>--- conflicted
+++ resolved
@@ -18,7 +18,6 @@
     
 </head>
 <body>
-    <!-- Header -->
     <!-- Mini Header -->
     <div class="mini-header">
         <div class="container">
@@ -32,9 +31,9 @@
                 </div>
             </div>
         </div>
-<<<<<<< HEAD
     </div>
-    <!-- main header -->
+    
+    <!-- Main Header -->
     <header class="header">
         <div class="container">
             <a th:href="@{/}" class="logo">Book Eat</a>
@@ -128,7 +127,7 @@
         </div>
         <div class="video-overlay">
             <div class="video-content">
-                <h1 class="video-title">Khám phá ẩm thực tại BootEat</h1>
+                <h1 class="video-title">Khám phá ẩm thực tại Book Eat</h1>
                 <p class="video-subtitle">Đặt bàn tại những nhà hàng tốt nhất với Book Eat</p>
                 
                 <div class="video-buttons">
@@ -144,11 +143,6 @@
             </div>
         </div>
     </section>
-=======
-        
-        <!-- AI Hero Search Section -->
-        <div th:insert="~{fragments/ai-hero-search :: ai-hero-search}"></div>
->>>>>>> 3caec9bd
 
     <!-- Intro Section -->
     <section class="intro-section" id="intro">
@@ -205,37 +199,36 @@
                                 <p>Luôn sẵn sàng hỗ trợ bạn</p>
                             </div>
                         </div>
-                     </div>
-                 </div>
-                 
-                 <div class="intro-image">
-                     <!-- YouTube Video Embed -->
-                     <iframe 
-                         src="https://www.youtube.com/embed/lcU3pruVyUw?autoplay=1&mute=1&loop=1&playlist=lcU3pruVyUw&controls=0&showinfo=0&rel=0&modestbranding=1"
-                         frameborder="0"
-                         allow="autoplay; encrypted-media"
-                         allowfullscreen>
-                     </iframe>
-                     <div class="intro-video-overlay"></div>
-                     <div class="intro-stats">
-                         <div class="intro-stat">
-                             <span class="intro-stat-number">1,200+</span>
-                             <span class="intro-stat-label">Nhà hàng</span>
-                         </div>
-                         <div class="intro-stat">
-                             <span class="intro-stat-number">50K+</span>
-                             <span class="intro-stat-label">Khách hàng</span>
-                         </div>
-                         <div class="intro-stat">
-                             <span class="intro-stat-number">4.8</span>
-                             <span class="intro-stat-label">Đánh giá</span>
-                         </div>
-                     </div>
-                 </div>
- 
-             </div>
-         </div>
-     </section>
+                    </div>
+                </div>
+                
+                <div class="intro-image">
+                    <!-- YouTube Video Embed -->
+                    <iframe 
+                        src="https://www.youtube.com/embed/lcU3pruVyUw?autoplay=1&mute=1&loop=1&playlist=lcU3pruVyUw&controls=0&showinfo=0&rel=0&modestbranding=1"
+                        frameborder="0"
+                        allow="autoplay; encrypted-media"
+                        allowfullscreen>
+                    </iframe>
+                    <div class="intro-video-overlay"></div>
+                    <div class="intro-stats">
+                        <div class="intro-stat">
+                            <span class="intro-stat-number">1,200+</span>
+                            <span class="intro-stat-label">Nhà hàng</span>
+                        </div>
+                        <div class="intro-stat">
+                            <span class="intro-stat-number">50K+</span>
+                            <span class="intro-stat-label">Khách hàng</span>
+                        </div>
+                        <div class="intro-stat">
+                            <span class="intro-stat-number">4.8</span>
+                            <span class="intro-stat-label">Đánh giá</span>
+                        </div>
+                    </div>
+                </div>
+            </div>
+        </div>
+    </section>
 
     <!-- Popular Restaurants -->
     <section class="popular-section" id="restaurants">
@@ -445,15 +438,15 @@
                 </div>
             </div>
             
-                <!-- Partners CTA -->
-                <div class="partners-cta">
-                    <h3>Bạn là chủ nhà hàng?</h3>
-                    <p>Hợp tác với Book Eat để tiếp cận hàng ngàn khách hàng tiềm năng mỗi ngày</p>
-                    <a th:href="@{/auth/register}" class="btn-partner">
-                        <i class="fas fa-handshake"></i>
-                        Trở thành đối tác
-                    </a>
-                </div>
+            <!-- Partners CTA -->
+            <div class="partners-cta">
+                <h3>Bạn là chủ nhà hàng?</h3>
+                <p>Hợp tác với Book Eat để tiếp cận hàng ngàn khách hàng tiềm năng mỗi ngày</p>
+                <a th:href="@{/auth/register}" class="btn-partner">
+                    <i class="fas fa-handshake"></i>
+                    Trở thành đối tác
+                </a>
+            </div>
         </div>
     </section>
 
@@ -486,7 +479,6 @@
         </div>
     </section>
 
-<<<<<<< HEAD
     <!-- Footer -->
     <footer class="footer">
         <div class="container">
@@ -530,109 +522,6 @@
             </div>
         </div>
     </footer>
-=======
-    <!-- AI Chat Widget -->
-    <div th:insert="~{fragments/ai-chat-widget :: ai-chat-widget}"></div>
-
-    <!-- Bootstrap 5 JS -->
-    <!-- Enhanced Search Filter Styles -->
-    <style>
-        .quick-filters {
-            background: rgba(255, 255, 255, 0.1);
-            border-radius: 12px;
-            padding: 20px;
-            margin-bottom: 20px;
-        }
-        
-        .quick-filter-btn {
-            border-radius: 20px !important;
-            transition: all 0.3s ease;
-            font-weight: 500;
-        }
-        
-        .quick-filter-btn:hover {
-            transform: translateY(-2px);
-            box-shadow: 0 4px 12px rgba(0,0,0,0.15);
-        }
-        
-        .quick-filter-btn.active {
-            background: var(--gold-color) !important;
-            border-color: var(--gold-color) !important;
-            color: white !important;
-        }
-        
-        .advanced-filters {
-            background: rgba(255, 255, 255, 0.05);
-            border-radius: 12px;
-            padding: 20px;
-            margin-top: 20px;
-            animation: slideDown 0.3s ease-out;
-        }
-        
-        @keyframes slideDown {
-            from {
-                opacity: 0;
-                transform: translateY(-10px);
-            }
-            to {
-                opacity: 1;
-                transform: translateY(0);
-            }
-        }
-        
-        .form-control, .form-select {
-            border-radius: 8px;
-            border: 1px solid rgba(255, 255, 255, 0.2);
-            background: rgba(255, 255, 255, 0.1);
-            color: white;
-            transition: all 0.3s ease;
-        }
-        
-        .form-control:focus, .form-select:focus {
-            border-color: var(--gold-color);
-            box-shadow: 0 0 0 0.2rem rgba(255, 215, 0, 0.25);
-            background: rgba(255, 255, 255, 0.15);
-        }
-        
-        .form-control::placeholder {
-            color: rgba(255, 255, 255, 0.6);
-        }
-        
-        .form-label {
-            color: white;
-            font-weight: 600;
-            margin-bottom: 8px;
-        }
-        
-        .btn--gold {
-            background: linear-gradient(135deg, #ffd700, #ffed4e);
-            border: none;
-            color: #333;
-            font-weight: 600;
-            border-radius: 8px;
-            transition: all 0.3s ease;
-        }
-        
-        .btn--gold:hover {
-            transform: translateY(-2px);
-            box-shadow: 0 6px 20px rgba(255, 215, 0, 0.4);
-        }
-        
-        .btn--outline {
-            border: 2px solid rgba(255, 255, 255, 0.3);
-            color: white;
-            background: transparent;
-            border-radius: 8px;
-            transition: all 0.3s ease;
-        }
-        
-        .btn--outline:hover {
-            background: rgba(255, 255, 255, 0.1);
-            border-color: rgba(255, 255, 255, 0.5);
-            color: white;
-        }
-    </style>
->>>>>>> 3caec9bd
 
     <!-- Bootstrap JS -->
     <script src="https://cdn.jsdelivr.net/npm/bootstrap@5.3.0/dist/js/bootstrap.bundle.min.js"></script>
@@ -640,4 +529,4 @@
     <!-- Home Resy JavaScript -->
     <script th:src="@{/js/home-resy.js}"></script>
 </body>
-</html>
+</html>