--- conflicted
+++ resolved
@@ -142,64 +142,6 @@
         </div>
     </header>
     
-<<<<<<< HEAD
-=======
-    <!-- Header Search JavaScript -->
-    <script>
-        // Make functions globally available
-        window.toggleSearchDropdown = function() {
-            const dropdown = document.getElementById('searchDropdown');
-            if (!dropdown) return;
-            
-            const isOpen = dropdown.classList.contains('show');
-            
-            // Close all other dropdowns first
-            document.querySelectorAll('.search-dropdown').forEach(dd => {
-                dd.classList.remove('show');
-            });
-            
-            // Toggle current dropdown
-            if (!isOpen) {
-                // Open dropdown
-                dropdown.classList.add('show');
-                // Focus on search input when opened
-                setTimeout(() => {
-                    const searchInput = dropdown.querySelector('.search-input');
-                    if (searchInput) {
-                        searchInput.focus();
-                    }
-                }, 150);
-            } else {
-                // Close dropdown if already open
-                dropdown.classList.remove('show');
-            }
-        };
-        
-        // Initialize when DOM is ready
-        document.addEventListener('DOMContentLoaded', function() {
-            // Close dropdown when clicking outside
-            document.addEventListener('click', function(event) {
-                const searchContainer = document.querySelector('.header-search');
-                const dropdown = document.getElementById('searchDropdown');
-                
-                if (searchContainer && dropdown && !searchContainer.contains(event.target)) {
-                    dropdown.classList.remove('show');
-                }
-            });
-            
-            // Close dropdown on escape key
-            document.addEventListener('keydown', function(event) {
-                if (event.key === 'Escape') {
-                    const dropdown = document.getElementById('searchDropdown');
-                    if (dropdown) {
-                        dropdown.classList.remove('show');
-                    }
-                }
-            });
-        });
-    </script>
-    
->>>>>>> 47902379
     <!-- Login Modal Fragment -->
     <div th:insert="~{fragments/login-modal :: login-modal}"></div>
     
