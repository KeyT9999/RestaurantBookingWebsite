--- conflicted
+++ resolved
@@ -63,15 +63,15 @@
                             </a>
                         </li>
                         <li class="nav-item" sec:authorize="hasRole('RESTAURANT_OWNER')">
-<<<<<<< HEAD
+                            <a class="nav-link" th:href="@{/restaurant-owner/favorites}" th:classappend="${#strings.startsWith(currentPath, '/restaurant-owner/favorites')} ? 'active' : ''">
+                                <i class="fas fa-heart nav-icon"></i>
+                                <span>Thống kê yêu thích</span>
+                            </a>
+                        </li>
+                        <li class="nav-item" sec:authorize="hasRole('RESTAURANT_OWNER')">
                             <a class="nav-link" th:href="@{/restaurant-owner/chat}" th:classappend="${#strings.startsWith(currentPath, '/restaurant-owner/chat')} ? 'active' : ''">
                                 <i class="fas fa-comments nav-icon"></i>
                                 <span>Chat</span>
-=======
-                            <a class="nav-link" th:href="@{/restaurant-owner/favorites}" th:classappend="${#strings.startsWith(currentPath, '/restaurant-owner/favorites')} ? 'active' : ''">
-                                <i class="fas fa-heart nav-icon"></i>
-                                <span>Thống kê yêu thích</span>
->>>>>>> 08605c64
                             </a>
                         </li>
                         <li class="nav-item" sec:authorize="isAuthenticated() and !hasRole('RESTAURANT_OWNER')">
@@ -163,20 +163,18 @@
                                     </a>
                                 </li>
                                 <li sec:authorize="hasRole('RESTAURANT_OWNER')">
-<<<<<<< HEAD
                                     <a class="dropdown-item" th:href="@{/restaurant-owner/chat}">
                                         <i class="fas fa-comments luxury-icon"></i>
                                         Chat với khách hàng
                                     </a>
                                 </li>
-=======
+                                <li sec:authorize="hasRole('RESTAURANT_OWNER')">
                                     <a class="dropdown-item" th:href="@{/restaurant-owner/favorites}">
                                         <i class="fas fa-heart luxury-icon"></i>
                                         Thống kê yêu thích
                                     </a>
                                 </li>
 
->>>>>>> 08605c64
                                 <li sec:authorize="hasRole('ADMIN')">
                                     <a class="dropdown-item" th:href="@{/admin/chat}">
                                         <i class="fas fa-comments luxury-icon"></i>
