--- conflicted
+++ resolved
@@ -64,7 +64,17 @@
     # Payment link expiration time in minutes (default: 15, max recommended: 1440 = 24 hours)
     expiration-minutes: 1440
 
-<<<<<<< HEAD
+# AI Configuration - Simplified for MVP
+ai:
+  openai:
+    api-key: ${OPENAI_API_KEY:}
+    model: ${OPENAI_MODEL:gpt-4o-mini}
+    timeout-ms: ${OPENAI_TIMEOUT_MS:800}
+  
+  features:
+    enabled: ${AI_ENABLED:true}
+    search-enabled: ${AI_SEARCH_ENABLED:true} 
+
 # AI Server Configuration
 ai:
   server:
@@ -75,16 +85,4 @@
   level:
     org.hibernate.SQL: INFO
     org.springframework.security: INFO
-    com.example.booking.service.AIService: DEBUG 
-=======
-# AI Configuration - Simplified for MVP
-ai:
-  openai:
-    api-key: ${OPENAI_API_KEY:}
-    model: ${OPENAI_MODEL:gpt-4o-mini}
-    timeout-ms: ${OPENAI_TIMEOUT_MS:800}
-  
-  features:
-    enabled: ${AI_ENABLED:true}
-    search-enabled: ${AI_SEARCH_ENABLED:true} 
->>>>>>> 50d20e42
+    com.example.booking.service.AIService: DEBUG 