--- conflicted
+++ resolved
@@ -1,17 +1,9 @@
 package com.example.booking.web.controller;
-
-<<<<<<< HEAD
-import static org.mockito.Mockito.mock;
 
 import org.junit.jupiter.api.BeforeEach;
 import org.junit.jupiter.api.Test;
 import org.springframework.mock.web.MockHttpServletRequest;
-=======
-import org.junit.jupiter.api.BeforeEach;
-import org.junit.jupiter.api.Test;
-import org.springframework.mock.web.MockHttpServletRequest;
 import org.springframework.ui.ExtendedModelMap;
->>>>>>> 1157390b
 import org.springframework.ui.Model;
 import org.springframework.web.context.request.RequestContextHolder;
 import org.springframework.web.context.request.ServletRequestAttributes;
@@ -31,11 +23,7 @@
     void setUp() {
         handler = new GlobalExceptionHandler();
         redirectAttributes = new RedirectAttributesModelMap();
-<<<<<<< HEAD
-        model = mock(Model.class);
-=======
         model = new ExtendedModelMap();
->>>>>>> 1157390b
         request = new MockHttpServletRequest();
         
         // Setup request context for redirect
